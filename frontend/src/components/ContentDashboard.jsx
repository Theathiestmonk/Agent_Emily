import React, { useState, useEffect } from 'react'
import { useNavigate, useSearchParams } from 'react-router-dom'
import { useAuth } from '../contexts/AuthContext'
import { useNotifications } from '../contexts/NotificationContext'
import { useContentCache } from '../contexts/ContentCacheContext'
import { contentAPI } from '../services/content'
import mediaService from '../services/media'
import { supabase } from '../lib/supabase'
import ContentProgress from './ContentProgress'
import ContentGenerationModal from './ContentGenerationModal'
import LoadingBar from './LoadingBar'
import MainContentLoader from './MainContentLoader'
import SideNavbar from './SideNavbar'
import CustomContentChatbot from './CustomContentChatbot'

const API_BASE_URL = (() => {
  // Check for environment variable first
  if (import.meta.env.VITE_API_URL) {
    return import.meta.env.VITE_API_URL.replace(/\/+$/, '') // Remove all trailing slashes
  }
  
  // Fallback to production URL
  if (window.location.hostname !== 'localhost' && window.location.hostname !== '127.0.0.1') {
    return 'https://agent-emily.onrender.com'
  }
  
  // Local development fallback
  return (import.meta.env.VITE_API_URL || 'https://agent-emily.onrender.com').replace(/\/$/, '')
})()
import { 
  Calendar, 
  Image, 
  Video,
  FileText, 
  Hash, 
  Clock, 
  TrendingUp, 
  Plus,
  RefreshCw,
  Edit,
  Share2,
  Download,
  Filter,
  ChevronDown,
  ChevronRight,
  ChevronLeft,
  Sparkles,
  Target,
  Users,
  BarChart3,
  Facebook,
  Instagram,
  Linkedin,
  Youtube,
  Wand2,
  Loader2,
  Upload,
  X,
  CheckCircle,
<<<<<<< HEAD
  Trash2
=======
  Trash2,
  AlertTriangle
>>>>>>> 39598fbf
} from 'lucide-react'

const ContentDashboard = () => {
  const { user } = useAuth()
  const { showContentGeneration, showSuccess, showError, showLoading } = useNotifications()
  const { 
    scheduledContent, 
    contentDate, 
    loading, 
    fetchScheduledContent, 
    updateContentInCache,
    getCacheStatus,
    clearCache,
    setScheduledContent,
    setContentDate,
    setLastFetchTime,
    setCacheValid
  } = useContentCache()
  const navigate = useNavigate()
  const [searchParams] = useSearchParams()
  const [filterPlatform, setFilterPlatform] = useState('all')
  const [generating, setGenerating] = useState(false)
  const [generationStatus, setGenerationStatus] = useState(null) // 'success', 'error', null
  const [generationMessage, setGenerationMessage] = useState('')
  const [showProgress, setShowProgress] = useState(false)
  const [showGenerationModal, setShowGenerationModal] = useState(false)
  const [fetchingFreshData, setFetchingFreshData] = useState(false)
  const [postingContent, setPostingContent] = useState(new Set()) // Track which content is being posted
  const [expandedCampaigns, setExpandedCampaigns] = useState(new Set()) // Track expanded campaigns
  const [selectedDate, setSelectedDate] = useState(() => {
    // Get date from URL params or default to today
    const urlDate = searchParams.get('date')
    if (urlDate) {
      console.log('Initializing with date from URL:', urlDate)
      return urlDate
    }
    // Use local date to avoid timezone issues
    const today = new Date()
    return today.getFullYear() + '-' + 
           String(today.getMonth() + 1).padStart(2, '0') + '-' + 
           String(today.getDate()).padStart(2, '0')
  }) // Current date in YYYY-MM-DD format
  const [dateContent, setDateContent] = useState([]) // Content for selected date
  const [editingContent, setEditingContent] = useState(null) // Content being edited
  const [editForm, setEditForm] = useState({}) // Edit form data
  const [saving, setSaving] = useState(false) // Saving state
  const [expandedContent, setExpandedContent] = useState(null) // Content being viewed/expanded
  const [generatingMedia, setGeneratingMedia] = useState(new Set()) // Track which content is generating media
  const [generatedImages, setGeneratedImages] = useState({}) // Store generated images by content ID
  const [uploadingImage, setUploadingImage] = useState(new Set()) // Track which content is uploading image
  const [showUploadModal, setShowUploadModal] = useState(null) // Track which content is showing upload modal
  const [lightboxImage, setLightboxImage] = useState(null) // Track which image to show in lightbox
  const [showScrollArrow, setShowScrollArrow] = useState(true) // Track if scroll arrow should be visible
  const [selectedFile, setSelectedFile] = useState(null) // Selected file for upload
  const [hoveredButton, setHoveredButton] = useState(null) // Track which button is being hovered
  const [imageLoading, setImageLoading] = useState(new Set()) // Track which images are loading
  const [availableDates, setAvailableDates] = useState([]) // Dates that have content
  const [currentDateIndex, setCurrentDateIndex] = useState(0) // Current position in available dates
  const [showCustomContentChatbot, setShowCustomContentChatbot] = useState(false) // Custom content chatbot modal
  const [deleteConfirm, setDeleteConfirm] = useState(null) // Content to delete confirmation
  const [deletingContent, setDeletingContent] = useState(new Set()) // Track which content is being deleted
  const [postNotification, setPostNotification] = useState(null) // Post success notification


  useEffect(() => {
    fetchData()
    fetchContentByDate(selectedDate)
    getAvailableDates()
  }, [])

  // Handle URL parameter changes
  useEffect(() => {
    const urlDate = searchParams.get('date')
    if (urlDate && urlDate !== selectedDate) {
      console.log('URL date changed to:', urlDate)
      setSelectedDate(urlDate)
    }
  }, [searchParams, selectedDate])

  // Update current date index when selectedDate changes
  useEffect(() => {
    if (availableDates.length > 0) {
      const currentIndex = availableDates.indexOf(selectedDate)
      setCurrentDateIndex(currentIndex >= 0 ? currentIndex : 0)
    }
  }, [selectedDate, availableDates])

  // Auto-navigate to next available date when current date has no content
  useEffect(() => {
    if (availableDates.length > 0 && !generating && !fetchingFreshData) {
      const currentIndex = availableDates.indexOf(selectedDate)
      
      // Check if current date has no content by checking dateContent and scheduledContent
      const hasContent = dateContent.length > 0 || (selectedDate === new Date().toISOString().split('T')[0] && scheduledContent.length > 0)
      
      // If current date is not in available dates or has no content, find next available date
      if (currentIndex === -1 || !hasContent) {
        const today = new Date().toISOString().split('T')[0]
        
        // First, try to find the next future date from today onwards
        let nextIndex = availableDates.findIndex(date => date > today)
        
        // If no future dates found, try to find today's date
        if (nextIndex === -1) {
          nextIndex = availableDates.findIndex(date => date === today)
        }
        
        // If still no date found, find the next available date after current date
        if (nextIndex === -1 && currentIndex !== -1) {
          nextIndex = currentIndex + 1
        }
        
        // Only navigate if we found a valid next date
        if (nextIndex >= 0 && nextIndex < availableDates.length) {
          const nextDate = availableDates[nextIndex]
          console.log('Auto-navigating to next available date:', nextDate)
          setSelectedDate(nextDate)
          setCurrentDateIndex(nextIndex)
          navigate(`/content?date=${nextDate}`)
        }
      }
    }
  }, [availableDates, dateContent.length, scheduledContent.length, selectedDate, generating, fetchingFreshData, navigate])

  // Images are now loaded immediately when content is fetched, so this useEffect is no longer needed

  useEffect(() => {
    // Only fetch content by date if not currently generating
    if (!generating) {
      fetchContentByDate(selectedDate)
    }
  }, [selectedDate, generating])

  const fetchData = async (forceRefresh = false) => {
    try {
      const result = await fetchScheduledContent(forceRefresh)
      
      console.log('Fetched content data:', result)
      console.log('Cache status:', getCacheStatus())
      
      if (result.data) {
        console.log('Content items:', result.data)
        console.log('Platform values in content:', result.data.map(item => ({ id: item.id, platform: item.platform })))
        console.log('Data source:', result.fromCache ? 'cache' : 'API')
        
        // Load images immediately for all scheduled content (with error handling)
        for (const content of result.data) {
          try {
            await fetchPostImages(content.id)
          } catch (error) {
            // Silently handle image loading errors to prevent console spam
            console.debug('Image loading failed for content:', content.id)
          }
        }
      }
    } catch (error) {
      console.error('Error fetching scheduled content:', error)
    }
  }

  const fetchContentByDate = async (date) => {
    try {
      console.log('Fetching content for date:', date)
      const result = await contentAPI.getContentByDate(date)
      
      console.log('Fetched content for date:', date, result)
      
      if (result.data) {
        setDateContent(result.data)
        console.log('Date content items:', result.data)
        
        // Load images immediately for all date content (with error handling)
        for (const content of result.data) {
          try {
            await fetchPostImages(content.id)
          } catch (error) {
            // Silently handle image loading errors to prevent console spam
            console.debug('Image loading failed for content:', content.id)
          }
        }
      } else {
        setDateContent([])
      }
    } catch (error) {
      console.error('Error fetching content by date:', error)
      setDateContent([])
    }
  }

  // Get all available dates with content
  const getAvailableDates = async () => {
    try {
      const result = await contentAPI.getAllContent(1000, 0) // Get more content to find all dates
      if (result.data) {
        // Extract unique dates from content
        const dates = [...new Set(result.data.map(content => {
          const scheduledDate = content.scheduled_at || content.scheduled_date
          if (scheduledDate) {
            if (scheduledDate.includes('T')) {
              return new Date(scheduledDate).toISOString().split('T')[0]
            }
            return scheduledDate
          }
          return null
        }).filter(Boolean))].sort()
        
        setAvailableDates(dates)
        console.log('Available dates with content:', dates)
        
        // Find current date index
        const currentIndex = dates.indexOf(selectedDate)
        setCurrentDateIndex(currentIndex >= 0 ? currentIndex : 0)
      }
    } catch (error) {
      console.error('Error fetching available dates:', error)
    }
  }

  // Navigate to previous date with content
  const navigateToPreviousDate = () => {
    if (currentDateIndex > 0) {
      const prevDate = availableDates[currentDateIndex - 1]
      setSelectedDate(prevDate)
      setCurrentDateIndex(currentDateIndex - 1)
      // Update URL
      navigate(`/content?date=${prevDate}`)
    }
  }

  // Navigate to next date with content
  const navigateToNextDate = () => {
    if (currentDateIndex < availableDates.length - 1) {
      const nextDate = availableDates[currentDateIndex + 1]
      setSelectedDate(nextDate)
      setCurrentDateIndex(currentDateIndex + 1)
      // Update URL
      navigate(`/content?date=${nextDate}`)
    }
  }

  const handleProgressComplete = async () => {
    console.log('Content generation completed, fetching fresh data...')
    setShowProgress(false)
    setGenerating(false)
    setShowGenerationModal(false)
    setFetchingFreshData(true) // Start loading state
    
    // Clear cache completely to ensure fresh data
    clearCache()
    
    // Wait a moment for the backend to finish storing the content
    await new Promise(resolve => setTimeout(resolve, 2000))
    
    // Fetch fresh data directly from API (bypassing cache)
    try {
      const result = await contentAPI.getScheduledContent()
      if (result.data) {
        // Update the cache with fresh data
        setScheduledContent(result.data)
        setContentDate(result.date)
        setLastFetchTime(Date.now())
        setCacheValid(true)
        
        // Also update date content if we're viewing today
        if (selectedDate === new Date().toISOString().split('T')[0]) {
          setDateContent(result.data)
        }
        
        setFetchingFreshData(false) // End loading state
        await getAvailableDates() // Refresh available dates after content generation
        showSuccess('Content Generated!', 'Your new content is ready to view.')
      }
    } catch (error) {
      console.error('Error fetching fresh content:', error)
      setFetchingFreshData(false) // End loading state
      // Fallback to page refresh if API fails
      window.location.reload()
    }
  }

  const handleGenerateContent = async () => {
    try {
      setGenerating(true)
      setGenerationStatus(null)
      setGenerationMessage('')
      setShowGenerationModal(true)
      setFetchingFreshData(false) // Reset data fetching state
      
      const result = await contentAPI.generateContent()
      
      if (result.data) {
        // Don't set generating to false here - let the modal handle it
        // The modal will call onComplete when generation is done
        
      } else if (result.error) {
        setGenerationStatus('error')
        setShowGenerationModal(false)
        setGenerating(false)
        
        let errorMessage = 'Failed to start content generation. Please try again.'
        
        if (result.error.message?.includes('onboarding')) {
          errorMessage = 'Please complete your onboarding first before generating content.'
        } else if (result.error.message?.includes('platforms')) {
          errorMessage = 'Please configure your social media platforms in your profile first.'
        } else {
          errorMessage = result.error.message || errorMessage
        }
        
        setGenerationMessage(errorMessage)
        showError('Content Generation Failed', errorMessage)
      }
    } catch (error) {
      console.error('Error generating content:', error)
      setGenerationStatus('error')
      setShowGenerationModal(false)
      setGenerating(false)
      setGenerationMessage('An unexpected error occurred. Please try again.')
      showError('Content Generation Error', 'An unexpected error occurred. Please try again.')
    }
  }

  const handleTriggerWeekly = async () => {
    try {
      setGenerating(true)
      setGenerationStatus(null)
      setGenerationMessage('')
      setShowGenerationModal(true)
      
      const API_BASE_URL = (() => {
  // Check for environment variable first
  if (import.meta.env.VITE_API_URL) {
    return import.meta.env.VITE_API_URL.replace(/\/+$/, '') // Remove all trailing slashes
  }
  
  // Fallback to production URL
  if (window.location.hostname !== 'localhost' && window.location.hostname !== '127.0.0.1') {
    return 'https://agent-emily.onrender.com'
  }
  
  // Local development fallback
  return (import.meta.env.VITE_API_URL || 'https://agent-emily.onrender.com').replace(/\/$/, '')
})()
      const response = await fetch(`${API_BASE_URL}/content/trigger-weekly`, {
        method: 'POST',
        headers: {
          'Content-Type': 'application/json',
        },
      })
      
      const data = await response.json()
      
      if (data.success) {
        // Don't set generating to false here - let the modal handle it
      } else {
        setGenerationStatus('error')
        setShowGenerationModal(false)
        setGenerating(false)
        setGenerationMessage(data.message || 'Weekly generation failed')
        showError('Weekly Generation Failed', data.message || 'Weekly generation failed')
      }
    } catch (error) {
      console.error('Error triggering weekly generation:', error)
      setGenerationStatus('error')
      setShowGenerationModal(false)
      setGenerating(false)
      setGenerationMessage('Weekly generation failed. Please try again.')
      showError('Weekly Generation Error', 'Weekly generation failed. Please try again.')
    }
  }

  const toggleCampaignExpansion = (campaignId) => {
    const newExpanded = new Set(expandedCampaigns)
    if (newExpanded.has(campaignId)) {
      newExpanded.delete(campaignId)
    } else {
      newExpanded.add(campaignId)
    }
    setExpandedCampaigns(newExpanded)
  }

  // Use date-specific content if available, otherwise fall back to scheduled content
  // Only fall back to scheduled content if we're viewing today's date
  // Hide content during generation and data fetching to prevent showing old/incomplete content
  const todayStr = (() => {
    const today = new Date()
    return today.getFullYear() + '-' + 
           String(today.getMonth() + 1).padStart(2, '0') + '-' + 
           String(today.getDate()).padStart(2, '0')
  })()
  
  const contentToDisplay = (generating || fetchingFreshData)
    ? [] 
    : selectedDate === todayStr 
    ? (dateContent.length > 0 ? dateContent : scheduledContent)
    : dateContent
  
  // Images are now loaded immediately when content is fetched, so this useEffect is no longer needed
  
  const filteredContent = contentToDisplay.filter(content => {
    const matchesPlatform = filterPlatform === 'all' || content.platform === filterPlatform
    return matchesPlatform
  })

  const getPlatformIcon = (platform) => {
    // Normalize platform name to lowercase for consistent matching
    const normalizedPlatform = platform?.toLowerCase()?.trim()
    
    // Debug log to see what platform values we're getting
    console.log('Platform icon requested for:', platform, 'normalized to:', normalizedPlatform)
    
    const icons = {
      facebook: <Facebook className="w-5 h-5" />,
      instagram: <Instagram className="w-5 h-5" />,
      linkedin: <Linkedin className="w-5 h-5" />,
      twitter: <img src="data:image/svg+xml;base64,PHN2ZyB3aWR0aD0iMjQiIGhlaWdodD0iMjQiIHZpZXdCb3g9IjAgMCAyNCAyNCIgZmlsbD0ibm9uZSIgeG1sbnM9Imh0dHA6Ly93d3cudzMub3JnLzIwMDAvc3ZnIj4KPHBhdGggZD0iTTE4LjI0NDcgMTkuMzU0OUgxNi4zMTU5TDEyLjQzNzcgMTQuOTQ0M0w4LjU1OTU0IDE5LjM1NDlINi42MzA3M0wxMS4xNjQxIDE0LjI0MDFMNi42MzA3MyA5LjEyNTUzSDguNTU5NTRMMTIuNDM3NyAxMy41MzU5TDE2LjMxNTkgOS4xMjU1M0gxOC4yNDQ3TDEzLjcxMTMgMTQuMjQwMUwxOC4yNDQ3IDE5LjM1NDlaIiBmaWxsPSJ3aGl0ZSIvPgo8L3N2Zz4K" className="w-5 h-5" />,
      'twitter/x': <img src="data:image/svg+xml;base64,PHN2ZyB3aWR0aD0iMjQiIGhlaWdodD0iMjQiIHZpZXdCb3g9IjAgMCAyNCAyNCIgZmlsbD0ibm9uZSIgeG1sbnM9Imh0dHA6Ly93d3cudzMub3JnLzIwMDAvc3ZnIj4KPHBhdGggZD0iTTE4LjI0NDcgMTkuMzU0OUgxNi4zMTU5TDEyLjQzNzcgMTQuOTQ0M0w4LjU1OTU0IDE5LjM1NDlINi42MzA3M0wxMS4xNjQxIDE0LjI0MDFMNi42MzA3MyA5LjEyNTUzSDguNTU5NTRMMTIuNDM3NyAxMy41MzU5TDE2LjMxNTkgOS4xMjU1M0gxOC4yNDQ3TDEzLjcxMTMgMTQuMjQwMUwxOC4yNDQ3IDE5LjM1NDlaIiBmaWxsPSJ3aGl0ZSIvPgo8L3N2Zz4K" className="w-5 h-5" />,
      'x': <img src="data:image/svg+xml;base64,PHN2ZyB3aWR0aD0iMjQiIGhlaWdodD0iMjQiIHZpZXdCb3g9IjAgMCAyNCAyNCIgZmlsbD0ibm9uZSIgeG1sbnM9Imh0dHA6Ly93d3cudzMub3JnLzIwMDAvc3ZnIj4KPHBhdGggZD0iTTE4LjI0NDcgMTkuMzU0OUgxNi4zMTU5TDEyLjQzNzcgMTQuOTQ0M0w4LjU1OTU0IDE5LjM1NDlINi42MzA3M0wxMS4xNjQxIDE0LjI0MDFMNi42MzA3MyA5LjEyNTUzSDguNTU5NTRMMTIuNDM3NyAxMy41MzU5TDE2LjMxNTkgOS4xMjU1M0gxOC4yNDQ3TDEzLjcxMTMgMTQuMjQwMUwxOC4yNDQ3IDE5LjM1NDlaIiBmaWxsPSJ3aGl0ZSIvPgo8L3N2Zz4K" className="w-5 h-5" />,
      tiktok: <div className="w-5 h-5 bg-black rounded text-white flex items-center justify-center text-xs font-bold">TT</div>,
      youtube: <Youtube className="w-5 h-5" />,
      unknown: <div className="w-5 h-5 bg-gray-500 rounded text-white flex items-center justify-center text-xs">?</div>
    }
    
    const icon = icons[normalizedPlatform]
    if (icon) {
      return icon
    }
    
    // Fallback with debug info
    console.warn('Unknown platform:', platform, 'normalized:', normalizedPlatform)
    return <div className="w-5 h-5 bg-gray-400 rounded text-white flex items-center justify-center text-xs" title={`Unknown platform: ${platform}`}>?</div>
  }

  const getPlatformColor = (platform) => {
    const colors = {
      facebook: 'from-blue-500 to-blue-600',
      instagram: 'from-pink-500 to-purple-600',
      linkedin: 'from-blue-600 to-blue-700',
      twitter: 'from-gray-800 to-black',
      tiktok: 'from-black to-gray-800',
      youtube: 'from-red-500 to-red-600'
    }
    return colors[platform] || 'from-gray-500 to-gray-600'
  }

  const getPlatformCardTheme = (platform) => {
    // Normalize platform name to lowercase for consistent matching
    const normalizedPlatform = platform?.toLowerCase()?.trim()
    
    const themes = {
      facebook: {
        bg: 'bg-white/50',
        border: 'border-blue-300',
        iconBg: 'bg-blue-600',
        text: 'text-blue-800',
        accent: 'bg-blue-200'
      },
      instagram: {
        bg: 'bg-white/50',
        border: 'border-pink-300',
        iconBg: 'bg-gradient-to-r from-pink-500 via-purple-500 to-indigo-500',
        text: 'text-pink-800',
        accent: 'bg-pink-200'
      },
      linkedin: {
        bg: 'bg-white/50',
        border: 'border-blue-300',
        iconBg: 'bg-blue-700',
        text: 'text-blue-800',
        accent: 'bg-blue-200'
      },
      twitter: {
        bg: 'bg-white/50',
        border: 'border-sky-300',
        iconBg: 'bg-sky-500',
        text: 'text-sky-800',
        accent: 'bg-sky-200'
      },
      'twitter/x': {
        bg: 'bg-white/50',
        border: 'border-sky-300',
        iconBg: 'bg-sky-500',
        text: 'text-sky-800',
        accent: 'bg-sky-200'
      },
      'x': {
        bg: 'bg-white/50',
        border: 'border-sky-300',
        iconBg: 'bg-sky-500',
        text: 'text-sky-800',
        accent: 'bg-sky-200'
      },
      tiktok: {
        bg: 'bg-white/50',
        border: 'border-gray-300',
        iconBg: 'bg-black',
        text: 'text-gray-800',
        accent: 'bg-gray-200'
      },
      youtube: {
        bg: 'bg-white/50',
        border: 'border-red-300',
        iconBg: 'bg-red-600',
        text: 'text-red-800',
        accent: 'bg-red-200'
      }
    }
    
    const theme = themes[normalizedPlatform]
    if (theme) {
      return theme
    }
    
    // Fallback theme
    console.warn('Unknown platform for theme:', platform, 'normalized:', normalizedPlatform)
    return {
      bg: 'bg-white/50',
      border: 'border-gray-300',
      iconBg: 'bg-gray-500',
      text: 'text-gray-800',
      accent: 'bg-gray-200'
    }
  }

  const getStatusColor = (status) => {
    const colors = {
      draft: 'bg-gray-100 text-gray-800',
      scheduled: 'bg-blue-100 text-blue-800',
      published: 'bg-green-100 text-green-800',
      failed: 'bg-red-100 text-red-800'
    }
    return colors[status] || 'bg-gray-100 text-gray-800'
  }

  const formatDate = (dateString) => {
    return new Date(dateString).toLocaleDateString('en-US', {
      year: 'numeric',
      month: 'short',
      day: 'numeric'
    })
  }

  const formatTime = (timeString) => {
    return new Date(`2000-01-01T${timeString}`).toLocaleTimeString('en-US', {
      hour: 'numeric',
      minute: '2-digit',
      hour12: true
    })
  }

  // Remove the early return for loading - we'll handle it in the main content area

  const handlePostContent = async (content) => {
    try {
      // Add content to posting set
      setPostingContent(prev => new Set([...prev, content.id]))
      
      console.log('Posting content to', content.platform, ':', content)
      
      // Handle different platforms
      if (content.platform.toLowerCase() === 'facebook') {
        await postToFacebook(content)
      } else if (content.platform.toLowerCase() === 'instagram') {
        await postToInstagram(content)
      } else if (content.platform.toLowerCase() === 'linkedin') {
        await postToLinkedIn(content)
      } else if (content.platform.toLowerCase() === 'youtube') {
        await postToYouTube(content)
      } else {
        // For other platforms, show a message
        showError(`${content.platform} posting not yet implemented`)
        return
      }
      
    } catch (error) {
      console.error('Error posting content:', error)
      showError(`Failed to post to ${content.platform}: ${error.message}`)
    } finally {
      // Remove content from posting set
      setPostingContent(prev => {
        const newSet = new Set(prev)
        newSet.delete(content.id)
        return newSet
      })
    }
  }

  const postToFacebook = async (content) => {
    try {
      const authToken = await getAuthToken()
      
      // Get the image URL if available
      let imageUrl = ''
      if (generatedImages[content.id] && generatedImages[content.id].image_url) {
        imageUrl = generatedImages[content.id].image_url
        console.log('📸 Including image in Facebook post:', imageUrl)
      }
      
      const response = await fetch(`${API_BASE_URL}/connections/facebook/post`, {
        method: 'POST',
        headers: {
          'Content-Type': 'application/json',
          'Authorization': `Bearer ${authToken}`
        },
        body: JSON.stringify({
          message: content.content,
          title: content.title,
          hashtags: content.hashtags || [],
          content_id: content.id,
          image_url: imageUrl
        })
      })

      if (!response.ok) {
        const errorText = await response.text()
        throw new Error(`HTTP error! status: ${response.status}: ${errorText}`)
      }

      const result = await response.json()
      console.log('Facebook post result:', result)
      
      // Show beautiful notification with post URL if available
      showPostNotification('Facebook', result.post_url || result.url)
      
      // Update the content status to published in cache
      updateContentInCache(content.id, { status: 'published' })
      
    } catch (error) {
      console.error('Error posting to Facebook:', error)
      throw error
    }
  }

  const postToInstagram = async (content) => {
    let oauthError = null
    
    try {
      const authToken = await getAuthToken()
      
      // Get the image URL if available
      let imageUrl = ''
      if (generatedImages[content.id] && generatedImages[content.id].image_url) {
        imageUrl = generatedImages[content.id].image_url
        console.log('📸 Including image in Instagram post:', imageUrl)
      }
      
      // Instagram requires an image - check if we have one
      if (!imageUrl) {
        throw new Error('Instagram requires an image to post content. Please click the "Generate Media" button to create an image for this post first.')
      }
      
      const postData = {
        message: content.content,
        title: content.title,
        hashtags: content.hashtags || [],
        content_id: content.id,
        image_url: imageUrl
      }
      
      // Try OAuth method first (original endpoint)
      try {
        console.log('🔄 Trying Instagram OAuth posting...')
        const response = await fetch(`${API_BASE_URL}/connections/instagram/post`, {
          method: 'POST',
          headers: {
            'Content-Type': 'application/json',
            'Authorization': `Bearer ${authToken}`
          },
          body: JSON.stringify(postData)
        })

        if (response.ok) {
          const result = await response.json()
          console.log('✅ Instagram OAuth post successful:', result)
          // Show beautiful notification with post URL if available
          showPostNotification('Instagram', result.post_url || result.url)
          updateContentInCache(content.id, { status: 'published' })
          return
        } else {
          const errorText = await response.text()
          console.log('❌ Instagram OAuth failed:', response.status, errorText)
          oauthError = new Error(`OAuth method failed: ${response.status}: ${errorText}`)
          // Continue to try token method
        }
      } catch (error) {
        console.log('❌ Instagram OAuth error:', error)
        oauthError = error
        // Continue to try token method
      }
      
      // Try token method (new endpoint) - but this will fail for Instagram Basic Display API
      try {
        console.log('🔄 Trying Instagram token posting...')
        const response = await fetch(`${API_BASE_URL}/api/social-media/instagram/post`, {
          method: 'POST',
          headers: {
            'Content-Type': 'application/json',
            'Authorization': `Bearer ${authToken}`
          },
          body: JSON.stringify(postData)
        })

        if (response.ok) {
          const result = await response.json()
          console.log('✅ Instagram token post successful:', result)
          showSuccess(`Successfully posted to Instagram!`)
          updateContentInCache(content.id, { status: 'published' })
          return
        } else {
          const errorText = await response.text()
          const errorData = JSON.parse(errorText)
          
          // Check if it's the Basic Display API limitation
          if (errorData.detail && errorData.detail.includes('Basic Display API does not support posting')) {
            throw new Error('Instagram Basic Display API (token method) is read-only and cannot post content. Please use OAuth connection method for posting to Instagram.')
          }
          
          throw new Error(`Token method failed: ${response.status}: ${errorText}`)
        }
      } catch (tokenError) {
        console.log('❌ Instagram token error:', tokenError)
        
        // If OAuth failed and token method also failed, show appropriate message
        if (oauthError) {
          // Check if it's a connection issue
          if (oauthError.message.includes('No active Instagram connection found') || 
              tokenError.message.includes('No active Instagram connection found')) {
            throw new Error('Instagram account not connected. Please go to Settings > Connections and connect your Instagram account first.')
          } else if (oauthError.message.includes('image_url is required')) {
            throw new Error('Instagram requires an image to post content. Please click the "Generate Media" button to create an image for this post first.')
          } else {
            throw new Error(`Instagram posting failed: ${oauthError.message}`)
          }
        } else {
          throw tokenError
        }
      }
      
    } catch (error) {
      console.error('Error posting to Instagram:', error)
      throw error
    }
  }

  const postToLinkedIn = async (content) => {
    try {
      const authToken = await getAuthToken()
      
      // Get the image URL if available
      let imageUrl = ''
      if (generatedImages[content.id] && generatedImages[content.id].image_url) {
        imageUrl = generatedImages[content.id].image_url
        console.log('📸 Including image in LinkedIn post:', imageUrl)
      }
      
      const postData = {
        message: content.content,
        title: content.title,
        hashtags: content.hashtags || [],
        content_id: content.id,
        image_url: imageUrl,
        visibility: content.linkedin_visibility || 'PUBLIC' // Use content setting or default to PUBLIC
      }
      
      console.log('🔄 Posting to LinkedIn...')
      const response = await fetch(`${API_BASE_URL}/connections/linkedin/post`, {
        method: 'POST',
        headers: {
          'Content-Type': 'application/json',
          'Authorization': `Bearer ${authToken}`
        },
        body: JSON.stringify(postData)
      })

      if (response.ok) {
        const result = await response.json()
        console.log('✅ LinkedIn post successful:', result)
        // Show beautiful notification with post URL if available
        showPostNotification('LinkedIn', result.post_url || result.url)
        updateContentInCache(content.id, { status: 'published' })
      } else {
        const errorText = await response.text()
        console.error('❌ LinkedIn post failed:', response.status, errorText)
        throw new Error(`LinkedIn posting failed: ${response.status}: ${errorText}`)
      }
      
    } catch (error) {
      console.error('Error posting to LinkedIn:', error)
      throw error
    }
  }

  const postToYouTube = async (content) => {
    try {
      const authToken = await getAuthToken()
      
      // Get the image URL if available
      let imageUrl = ''
      if (generatedImages[content.id] && generatedImages[content.id].image_url) {
        imageUrl = generatedImages[content.id].image_url
        console.log('📸 Including image in YouTube post:', imageUrl)
      }
      
      const postData = {
        title: content.title,
        description: content.content,
        image_url: imageUrl,
        content_id: content.id
      }
      
      console.log('🔄 Posting to YouTube...')
      const response = await fetch(`${API_BASE_URL}/connections/youtube/post`, {
        method: 'POST',
        headers: {
          'Content-Type': 'application/json',
          'Authorization': `Bearer ${authToken}`
        },
        body: JSON.stringify(postData)
      })

      if (response.ok) {
        const result = await response.json()
        console.log('✅ YouTube post successful:', result)
        // Show beautiful notification with post URL if available
        showPostNotification('YouTube', result.post_url || result.url)
        updateContentInCache(content.id, { status: 'published' })
      } else {
        const errorText = await response.text()
        console.error('❌ YouTube post failed:', response.status, errorText)
        throw new Error(`YouTube posting failed: ${response.status}: ${errorText}`)
      }
      
    } catch (error) {
      console.error('Error posting to YouTube:', error)
      throw error
    }
  }

  const getAuthToken = async () => {
    const { data: { session } } = await supabase.auth.getSession()
    return session?.access_token
  }

  const handleEditContent = (content) => {
    setEditingContent(content)
    setEditForm({
      id: content.id, // Add the ID to the edit form
      title: content.title || '',
      content: content.content || '',
      hashtags: content.hashtags ? content.hashtags.join(', ') : '',
      scheduled_date: content.scheduled_at ? content.scheduled_at.split('T')[0] : '',
      scheduled_time: content.scheduled_at ? content.scheduled_at.split('T')[1] : '12:00',
      status: content.status || 'draft'
    })
  }

  const handleSaveEdit = async () => {
    try {
      setSaving(true)
      const authToken = await getAuthToken()
      
      // Convert hashtags string back to array
      const hashtagsArray = editForm.hashtags 
        ? editForm.hashtags.split(',').map(tag => tag.trim()).filter(tag => tag)
        : []
      
      // Prepare update data
      const updateData = {
        title: editForm.title,
        content: editForm.content,
        hashtags: hashtagsArray,
        scheduled_date: editForm.scheduled_date,
        scheduled_time: editForm.scheduled_time,
        status: editForm.status
      }
      
      const response = await fetch(`${API_BASE_URL}/content/update/${editingContent.id}`, {
        method: 'PUT',
        headers: {
          'Content-Type': 'application/json',
          'Authorization': `Bearer ${authToken}`
        },
        body: JSON.stringify(updateData)
      })

      if (!response.ok) {
        const errorText = await response.text()
        throw new Error(`HTTP error! status: ${response.status}: ${errorText}`)
      }

      const result = await response.json()
      console.log('Content update result:', result)
      
      showSuccess('Content updated successfully!')
      
      // Update the content in the local state
      const updatedContent = {
        ...editingContent,
        ...updateData,
        scheduled_at: `${editForm.scheduled_date}T${editForm.scheduled_time}`
      }
      
      // Update in dateContent if it exists there
      if (dateContent.some(item => item.id === editingContent.id)) {
        setDateContent(prev => prev.map(item => 
          item.id === editingContent.id ? updatedContent : item
        ))
      }
      
      // Update in scheduledContent if it exists there
      if (scheduledContent.some(item => item.id === editingContent.id)) {
        updateContentInCache(editingContent.id, updateData)
      }
      
      setEditingContent(null)
      setEditForm({})
      
    } catch (error) {
      console.error('Error updating content:', error)
      showError('Failed to update content', error.message)
    } finally {
      setSaving(false)
    }
  }

  const handleCancelEdit = () => {
    setEditingContent(null)
    setEditForm({})
    setSelectedFile(null)
  }

  const handleViewContent = (content) => {
    setExpandedContent(expandedContent?.id === content.id ? null : content)
  }

  const fetchPostImages = async (postId) => {
    try {
      const result = await mediaService.getPostImages(postId)
      
      if (result.images && result.images.length > 0) {
        // Store the latest image for this post
        const latestImage = result.images[0] // Assuming we want the latest one
        
        setGeneratedImages(prev => {
          const newImages = {
            ...prev,
            [postId]: {
              image_url: latestImage.image_url,
              cost: latestImage.generation_cost,
              generation_time: latestImage.generation_time,
              generated_at: latestImage.created_at,
              is_approved: latestImage.is_approved
            }
          }
          return newImages
        })
      }
    } catch (error) {
      // Only log errors that are not 404 (Post not found) to reduce console spam
      if (!error.message?.includes('404') && !error.message?.includes('Post not found')) {
        console.error('Error fetching post images:', error)
      }
    }
  }

  const handleGenerateMedia = async (content) => {
    try {
      // Add to generating set
      setGeneratingMedia(prev => new Set(prev).add(content.id))
      
      const result = await mediaService.generateMedia(content.id)
      
      if (result.success) {
        console.log('🎨 Generation successful, fetching images for content:', content.id)
        console.log('🎨 Generation result:', result)
        
        // Fetch the generated image from Supabase
        await fetchPostImages(content.id)
        
        // Check what was fetched
        console.log('🖼️ Generated images after fetch:', generatedImages)
        
        showSuccess('Media generated successfully!', `Image created in ${result.generation_time}s`)
      } else {
        throw new Error(result.error || 'Failed to generate media')
      }
      
    } catch (error) {
      console.error('Error generating media:', error)
      
      // Provide more helpful error messages
      let errorMessage = error.message
      if (error.message.includes('OpenAI API key not configured')) {
        errorMessage = 'OpenAI API key not configured. Please contact support to set up image generation.'
      } else if (error.message.includes('quota exceeded')) {
        errorMessage = 'OpenAI API quota exceeded. Please check billing settings.'
      } else if (error.message.includes('Invalid OpenAI API key')) {
        errorMessage = 'Invalid OpenAI API key. Please contact support.'
      }
      
      showError('Failed to generate media', errorMessage)
    } finally {
      // Remove from generating set
      setGeneratingMedia(prev => {
        const newSet = new Set(prev)
        newSet.delete(content.id)
        return newSet
      })
    }
  }

  const handleApproveImage = async (postId) => {
    try {
      // Find the image ID for this post
      const result = await mediaService.getPostImages(postId)
      if (result.images && result.images.length > 0) {
        const imageId = result.images[0].id
        await mediaService.approveImage(imageId)
        
        // Update local state
        setGeneratedImages(prev => ({
          ...prev,
          [postId]: {
            ...prev[postId],
            is_approved: true
          }
        }))
        
        showSuccess('Image approved successfully!')
      }
    } catch (error) {
      console.error('Error approving image:', error)
      showError('Failed to approve image', error.message)
    }
  }

  const handleApprovePost = async (contentId) => {
    try {
      const result = await contentAPI.updateContentStatus(contentId, 'scheduled')
      
      if (result.success) {
        // Update local content cache first
        updateContentInCache(contentId, { status: 'scheduled' })
        
        // Close the expanded content
        setExpandedContent(null)
        
        // Show success message immediately
        showSuccess('Post approved and scheduled successfully!')
        
        // Add a small delay to ensure the status update is processed
        setTimeout(async () => {
          // Force refresh the content data to get updated status
          await fetchData(true)
        }, 500)
        
      } else {
        throw new Error(result.error)
      }
    } catch (error) {
      console.error('Error approving post:', error)
      showError('Failed to approve post', error.message)
    }
  }

  const handleFileSelect = (event) => {
    const file = event.target.files[0]
    if (file) {
      // Validate file type
      if (!file.type.startsWith('image/') && !file.type.startsWith('video/')) {
        showError('Invalid file type', 'Please select an image or video file')
        return
      }
      
      // Validate file size (max 100MB for videos, 10MB for images)
      const maxSize = file.type.startsWith('video/') ? 100 * 1024 * 1024 : 10 * 1024 * 1024
      if (file.size > maxSize) {
        const maxSizeMB = file.type.startsWith('video/') ? '100MB' : '10MB'
        showError('File too large', `Please select a file smaller than ${maxSizeMB}`)
        return
      }
      
      setSelectedFile(file)
    }
  }

  const handleDeleteUploadedMedia = async (postId) => {
    try {
      const result = await mediaService.deleteUploadedMedia(postId)
      if (result.success) {
        showSuccess('Media deleted successfully', 'The uploaded media has been removed')
        // Clear selected file if it was for this post
        if (editForm.id === postId) {
          setSelectedFile(null)
        }
        // Refresh the content list
        loadContent()
      }
    } catch (error) {
      console.error('Error deleting uploaded media:', error)
      showError('Failed to delete media', error.message || 'An error occurred while deleting the media')
    }
  }

  const handleOpenUploadModal = (contentId) => {
    setShowUploadModal(contentId)
    setSelectedFile(null)
  }

  const handleUploadImage = async (postId) => {
    console.log('🔍 Upload function called with postId:', postId)
    console.log('🔍 editForm:', editForm)
    console.log('🔍 API_BASE_URL:', API_BASE_URL)
    console.log('🔍 Selected file:', selectedFile)
    
    if (!selectedFile) {
      showError('No file selected', 'Please select an image to upload')
      return
    }

    if (!postId) {
      showError('No post ID', 'Cannot upload image without post ID')
      return
    }

    try {
      setUploadingImage(prev => new Set(prev).add(postId))
      
      // Use backend API for upload (bypasses RLS issues)
      const formData = new FormData()
      formData.append('file', selectedFile)
      formData.append('post_id', postId)
      
      console.log('🔍 Uploading via backend API to:', `${API_BASE_URL}/media/upload-image`)
      
      // Test API connectivity first
      try {
        const healthCheck = await fetch(`${API_BASE_URL}/health`, { method: 'GET' })
        console.log('🔍 API health check status:', healthCheck.status)
      } catch (healthError) {
        console.warn('🔍 API health check failed:', healthError.message)
      }
      
      const authToken = await getAuthToken()
      console.log('🔍 Auth token available:', !!authToken)
      
      const response = await fetch(`${API_BASE_URL}/media/upload-image`, {
        method: 'POST',
        headers: {
          'Authorization': `Bearer ${authToken}`
        },
        body: formData
      })
      
      console.log('🔍 Response status:', response.status)
      console.log('🔍 Response headers:', Object.fromEntries(response.headers.entries()))
      
      let result
      try {
        result = await response.json()
        console.log('🔍 Backend upload result:', result)
      } catch (jsonError) {
        console.error('🔍 Failed to parse JSON response:', jsonError)
        const textResponse = await response.text()
        console.error('🔍 Raw response:', textResponse)
        throw new Error(`Server returned invalid JSON: ${textResponse}`)
      }
      
      if (!response.ok) {
        throw new Error(result.detail || result.message || `HTTP ${response.status}: Upload failed`)
      }
      
      if (!result.success) {
        throw new Error(result.message || 'Upload failed')
      }
      
      // Update local state
      console.log('🔍 Setting video URL in state:', result.image_url)
      setGeneratedImages(prev => ({
        ...prev,
        [postId]: {
          image_url: result.image_url,
          cost: 0,
          generation_time: 0,
          generated_at: new Date().toISOString(),
          is_approved: true
        }
      }))
      
      // Close modal and reset
      setShowUploadModal(null)
      setSelectedFile(null)
      
      // Use the message from backend (which correctly identifies video vs image)
      const successMessage = result.message || 'Media uploaded successfully!'
      const successDescription = selectedFile?.type.startsWith('video/') 
        ? 'Your custom video has been added to the post'
        : 'Your custom image has been added to the post'
      
      showSuccess(successMessage, successDescription)
      
    } catch (error) {
      console.error('Error uploading image:', error)
      
      // Provide more specific error messages
      let errorMessage = error.message
      if (error.message.includes('Failed to fetch')) {
        errorMessage = 'Network error: Unable to connect to server. Please check your internet connection and try again.'
      } else if (error.message.includes('404')) {
        errorMessage = 'API endpoint not found. Please contact support.'
      } else if (error.message.includes('500')) {
        errorMessage = 'Server error. Please try again later or contact support.'
      } else if (error.message.includes('401') || error.message.includes('403')) {
        errorMessage = 'Authentication error. Please refresh the page and try again.'
      }
      
      showError('Failed to upload image', errorMessage)
    } finally {
      setUploadingImage(prev => {
        const newSet = new Set(prev)
        newSet.delete(postId)
        return newSet
      })
    }
  }

  // Show post success notification
  const showPostNotification = (platform, postUrl = null) => {
    setPostNotification({
      platform,
      show: true,
      timestamp: Date.now(),
      postUrl
    })
    
    // No auto-close - user must manually close with X button
  }

  // Handle go to post action
  const handleGoToPost = () => {
    if (postNotification?.postUrl) {
      try {
        // Validate URL before opening
        const url = new URL(postNotification.postUrl)
        window.open(postNotification.postUrl, '_blank', 'noopener,noreferrer')
      } catch (error) {
        console.error('Invalid post URL:', postNotification.postUrl)
        // Show error message to user
        alert('Sorry, the post URL is not available or invalid.')
      }
    }
  }

  // Handle close notification
  const handleCloseNotification = () => {
    console.log('X button clicked, closing notification')
    setPostNotification(prev => prev ? { ...prev, show: false } : null)
    setTimeout(() => {
      setPostNotification(null)
    }, 500)
  }

  // Handle content deletion
  const handleDeleteContent = async (content) => {
    try {
      setDeletingContent(prev => new Set(prev).add(content.id))
      
      const token = await supabase.auth.getSession()
      if (!token.data.session) {
        throw new Error('No authentication token available')
      }
      
      const response = await fetch(`${API_BASE_URL}/content/${content.id}`, {
        method: 'DELETE',
        headers: {
          'Authorization': `Bearer ${token.data.session.access_token}`,
          'Content-Type': 'application/json'
        }
      })
      
      if (!response.ok) {
        const errorData = await response.json()
        throw new Error(errorData.detail || 'Failed to delete content')
      }
      
      const result = await response.json()
      
      // Remove from local state
      setDateContent(prev => prev.filter(c => c.id !== content.id))
      
      // Close confirmation dialog
      setDeleteConfirm(null)
      
      showSuccess('Content deleted successfully', `"${content.title || 'Untitled post'}" has been permanently deleted`)
      
    } catch (error) {
      console.error('Error deleting content:', error)
      
      let errorMessage = error.message
      if (error.message.includes('Failed to fetch')) {
        errorMessage = 'Network error: Unable to connect to server. Please check your internet connection and try again.'
      } else if (error.message.includes('404')) {
        errorMessage = 'Content not found or already deleted.'
      } else if (error.message.includes('500')) {
        errorMessage = 'Server error. Please try again later or contact support.'
      } else if (error.message.includes('401') || error.message.includes('403')) {
        errorMessage = 'Authentication error. Please refresh the page and try again.'
      }
      
      showError('Failed to delete content', errorMessage)
    } finally {
      setDeletingContent(prev => {
        const newSet = new Set(prev)
        newSet.delete(content.id)
        return newSet
      })
    }
  }

  // Images are now stored in Supabase storage for faster loading
  const getImageUrl = (imageUrl) => {
    if (!imageUrl) return null
    return imageUrl
  }

  // Get thumbnail URL for faster loading
  const getThumbnailUrl = (imageUrl) => {
    if (!imageUrl) return null
    
    // If it's a Supabase storage URL from the generated or user-uploads folder, add resize transformation for thumbnail
    if (imageUrl.includes('supabase.co/storage/v1/object/public/ai-generated-images/generated/') || 
        imageUrl.includes('supabase.co/storage/v1/object/public/ai-generated-images/user-uploads/') ||
        imageUrl.includes('supabase.co/storage/v1/object/public/user-uploads/')) {
      // Check if URL already has query parameters
      const separator = imageUrl.includes('?') ? '&' : '?'
      // Add resize transformation to create a smaller, faster-loading thumbnail
      // Using 50x50 with 60% quality for maximum speed
      return `${imageUrl}${separator}width=50&height=50&resize=cover&quality=60&format=webp`
    }
    
    // For non-generated folder URLs, return null to trigger image generation
    return null
  }

  // Get extra small thumbnail for collapsed cards (ultra fast loading)
  const getSmallThumbnailUrl = (imageUrl) => {
    if (!imageUrl) return null
    
    // If it's a Supabase storage URL from the generated or user-uploads folder, add resize transformation for very small thumbnail
    if (imageUrl.includes('supabase.co/storage/v1/object/public/ai-generated-images/generated/') || 
        imageUrl.includes('supabase.co/storage/v1/object/public/ai-generated-images/user-uploads/')) {
      // Check if URL already has query parameters
      const separator = imageUrl.includes('?') ? '&' : '?'
      // Using 30x30 with 40% quality for ultra fast loading in collapsed cards
      return `${imageUrl}${separator}width=30&height=30&resize=cover&quality=40&format=webp`
    }
    
    // For non-generated folder URLs, return null to trigger image generation
    return null
  }

  // Get medium thumbnail for expanded cards (balanced size and quality)
  const getMediumThumbnailUrl = (imageUrl) => {
    if (!imageUrl) return null
    
    // If it's a Supabase storage URL from the generated or user-uploads folder, add resize transformation for medium thumbnail
    if (imageUrl.includes('supabase.co/storage/v1/object/public/ai-generated-images/generated/') || 
        imageUrl.includes('supabase.co/storage/v1/object/public/ai-generated-images/user-uploads/') ||
        imageUrl.includes('supabase.co/storage/v1/object/public/user-uploads/')) {
      // Check if URL already has query parameters
      const separator = imageUrl.includes('?') ? '&' : '?'
      // Using 200x200 with 70% quality for good balance of size and quality
      return `${imageUrl}${separator}width=200&height=200&resize=cover&quality=70&format=webp`
    }
    
    // For non-generated folder URLs, return null to trigger image generation
    return null
  }

  // Check if the media file is a video
  const isVideoFile = (url) => {
    if (!url) return false
    const videoExtensions = ['.mp4', '.avi', '.mov', '.wmv', '.webm']
    return videoExtensions.some(ext => url.toLowerCase().includes(ext))
  }

  // Get full-size image URL for detailed viewing
  const getFullSizeImageUrl = (imageUrl) => {
    if (!imageUrl) return null
    
    // If it's a Supabase storage URL, return the original URL for full quality
    if (imageUrl.includes('supabase.co/storage/v1/object/public/ai-generated-images/generated/') || 
        imageUrl.includes('supabase.co/storage/v1/object/public/ai-generated-images/user-uploads/')) {
      // Return original URL without transformations for full quality
      return imageUrl
    }
    
    // For non-generated folder URLs, return null to trigger image generation
    return null
  }

  // Handle image load events
  const handleImageLoad = (contentId) => {
    setImageLoading(prev => {
      const newSet = new Set(prev)
      newSet.delete(contentId)
      return newSet
    })
  }

  const handleImageError = (contentId) => {
    setImageLoading(prev => {
      const newSet = new Set(prev)
      newSet.delete(contentId)
      return newSet
    })
  }

  // Start loading when image is first displayed
  const startImageLoading = (contentId) => {
    setImageLoading(prev => new Set(prev).add(contentId))
  }

  // Handle image click to open lightbox
  const handleImageClick = (imageUrl, contentTitle) => {
    console.log('🖼️ Opening lightbox for:', imageUrl)
    console.log('🖼️ Is video file:', isVideoFile(imageUrl))
    setLightboxImage({
      url: imageUrl,
      title: contentTitle
    })
  }

  // Close lightbox
  const closeLightbox = () => {
    setLightboxImage(null)
  }

  // Handle scroll to show/hide arrow
  const handleScroll = (e) => {
    const { scrollLeft, scrollWidth, clientWidth } = e.target
    const isAtEnd = scrollLeft + clientWidth >= scrollWidth - 10 // 10px tolerance
    setShowScrollArrow(!isAtEnd)
  }

  // Reset scroll arrow when content changes
  useEffect(() => {
    setShowScrollArrow(true)
  }, [contentToDisplay])

  // Handle keyboard events for lightbox
  useEffect(() => {
    const handleKeyDown = (event) => {
      if (event.key === 'Escape' && lightboxImage) {
        closeLightbox()
      }
    }

    if (lightboxImage) {
      document.addEventListener('keydown', handleKeyDown)
      // Prevent body scroll when lightbox is open
      document.body.style.overflow = 'hidden'
    } else {
      document.body.style.overflow = 'unset'
    }

    return () => {
      document.removeEventListener('keydown', handleKeyDown)
      document.body.style.overflow = 'unset'
    }
  }, [lightboxImage])

  return (
    <div className="min-h-screen bg-white">
      {/* Content Generation Modal */}
      <ContentGenerationModal 
        isVisible={showGenerationModal} 
        onClose={() => {
          setShowGenerationModal(false)
          setGenerating(false)
          setFetchingFreshData(false)
          setGenerationMessage('')
          setGenerationStatus(null)
        }}
        onComplete={handleProgressComplete}
      />
      
      {/* Side Navbar */}
      <SideNavbar />
      
      {/* Main Content */}
      <div className={`ml-64 flex flex-col min-h-screen ${availableDates.length > 1 ? 'pb-20' : ''}`}>
        {/* Fixed Header */}
        <div className="fixed top-0 right-0 left-64 bg-white shadow-sm border-b z-30" style={{position: 'fixed', zIndex: 30}}>
          <div className="px-6 py-4">
            <div className="flex justify-between items-center">
              <div className="flex items-center space-x-8">
                {/* Content Date Header */}
                <div className="flex items-center space-x-4">
                  <div className="flex items-center space-x-3">
                    <div className="w-10 h-10 bg-gradient-to-r from-blue-500 to-blue-600 rounded-lg flex items-center justify-center">
                      <Calendar className="w-5 h-5 text-white" />
                    </div>
                    <div>
                      <h1 className="text-xl font-bold text-gray-900">
                        {selectedDate === new Date().toISOString().split('T')[0] 
                          ? "Today's Content" 
                          : new Date(selectedDate).toLocaleDateString('en-US', { 
                              weekday: 'long', 
                              year: 'numeric', 
                              month: 'long', 
                              day: 'numeric' 
                            })
                        }
                      </h1>
                      <p className="text-sm text-gray-600">
                        {contentToDisplay.length} {contentToDisplay.length === 1 ? 'post' : 'posts'}
                      </p>
                    </div>
                  </div>
                </div>
              </div>
              
              <div className="flex items-center space-x-4">
                <button
                  onClick={() => navigate('/calendar')}
                  className="flex items-center space-x-2 px-4 py-2 bg-gradient-to-r from-purple-500 to-indigo-600 text-white rounded-lg hover:from-indigo-600 hover:to-purple-500 transition-all duration-300"
                >
                  <Calendar className="w-4 h-4" />
                  <span>View Calendar</span>
                </button>
                <button
                  onClick={() => setShowCustomContentChatbot(true)}
                  className="flex items-center space-x-2 bg-gradient-to-r from-blue-500 to-blue-600 text-white px-4 py-2 rounded-lg hover:from-blue-600 hover:to-blue-700 transition-all duration-300"
                >
                  <Plus className="w-4 h-4" />
                  <span>Create Custom Content</span>
                </button>
                <button
                  onClick={handleGenerateContent}
                  disabled={generating || fetchingFreshData}
                  className="flex items-center space-x-2 bg-gradient-to-r from-pink-500 to-purple-600 text-white px-4 py-2 rounded-lg hover:from-purple-600 hover:to-pink-500 transition-all duration-300 disabled:opacity-50"
                >
                  {generating ? (
                    <RefreshCw className="w-4 h-4 animate-spin" />
                  ) : fetchingFreshData ? (
                    <RefreshCw className="w-4 h-4 animate-spin" />
                  ) : (
                    <Sparkles className="w-4 h-4" />
                  )}
                  <span>
                    {generating ? 'Generating...' : fetchingFreshData ? 'Loading...' : 'Generate Content'}
                  </span>
                </button>
                
              </div>
            </div>
          </div>
        </div>

        {/* Scrollable Content */}
        <div className="flex-1 p-6 pt-24">
          {loading ? (
            <MainContentLoader message="Loading your content..." />
          ) : (
            <>
              {/* Status Message - Only show error messages */}
          {generationStatus === 'error' && (
            <div className="mb-6 p-4 rounded-lg bg-red-50 border border-red-200 text-red-800">
              <div className="flex items-center">
                <RefreshCw className="w-5 h-5 mr-2" />
                <span className="font-medium">{generationMessage}</span>
              </div>
            </div>
          )}

          {/* Content Cards - 4 Column Layout */}
          <div className="space-y-6">
            {filteredContent.length === 0 ? (
              <div className="text-center py-12">
                <div className="w-24 h-24 bg-gradient-to-r from-pink-100 to-purple-100 rounded-full flex items-center justify-center mx-auto mb-6">
                  <Sparkles className="w-12 h-12 text-pink-500" />
                </div>
                <h3 className="text-xl font-semibold text-gray-900 mb-2">
                  {selectedDate === new Date().toISOString().split('T')[0] 
                    ? "No content for today" 
                    : `No content for ${new Date(selectedDate).toLocaleDateString('en-US', { 
                        weekday: 'long', 
                        year: 'numeric', 
                        month: 'long', 
                        day: 'numeric' 
                      })}`
                  }
                </h3>
                <p className="text-gray-500 mb-6">
                  {selectedDate === new Date().toISOString().split('T')[0] 
                    ? "Generate some amazing content to get started!" 
                    : "This date doesn't have any scheduled content yet."
                  }
                </p>
                <p className="text-gray-500 mb-6">
                  {generating 
                    ? "Content generation in progress. Please wait..."
                    : fetchingFreshData
                    ? "Loading your new content..."
                    : selectedDate === new Date().toISOString().split('T')[0] 
                    ? "Generate content to see it displayed here" 
                    : "This date has no content. Use the navigation arrows to find dates with content."
                  }
                </p>
                <button
                  onClick={handleGenerateContent}
                  disabled={generating || fetchingFreshData}
                  className="bg-gradient-to-r from-pink-500 to-purple-600 text-white px-6 py-3 rounded-lg hover:from-purple-600 hover:to-pink-500 transition-all duration-300 disabled:opacity-50 flex items-center space-x-2 mx-auto"
                >
                  {generating ? (
                    <>
                      <RefreshCw className="w-5 h-5 animate-spin" />
                      <span>Generating Content...</span>
                    </>
                  ) : fetchingFreshData ? (
                    <>
                      <RefreshCw className="w-5 h-5 animate-spin" />
                      <span>Loading Content...</span>
                    </>
                  ) : (
                    <>
                      <Sparkles className="w-5 h-5" />
                      <span>Generate Content</span>
                    </>
                  )}
                </button>
              </div>
            ) : (
              <div className="relative">
                {/* Right arrow indicator - only show when there's more content to scroll */}
                {showScrollArrow && (
                  <div className="absolute right-0 top-1/2 transform -translate-y-1/2 z-10 pointer-events-none">
                    <div className="bg-white rounded-full p-2 shadow-lg border border-gray-200">
                      <ChevronRight className="w-5 h-5 text-gray-400" />
                    </div>
                  </div>
                )}
                
                <div 
                  className="flex gap-6 overflow-x-auto pb-4 scrollbar-thin scrollbar-thumb-gray-300 scrollbar-track-gray-100 pr-12"
                  onScroll={handleScroll}
                >
                {filteredContent.map((content) => {
                  const theme = getPlatformCardTheme(content.platform)
                  console.log('Content platform:', content.platform, 'Theme:', theme)
                  return (
                    <div 
                      key={content.id} 
                      onClick={() => handleViewContent(content)}
                      className={`${theme.bg} rounded-xl shadow-lg p-6 hover:shadow-xl transition-all duration-300 hover:scale-[1.02] cursor-pointer flex-shrink-0 w-80`}
                    >
                      <div className="flex items-start justify-between mb-4">
                        <div className="flex items-center space-x-3">
                          <div className={`w-12 h-12 ${theme.iconBg} rounded-xl flex items-center justify-center shadow-sm`}>
                            <div className="text-white">
                              {getPlatformIcon(content.platform)}
                            </div>
                          </div>
                          <div>
                            <h4 className={`font-semibold capitalize ${theme.text}`}>{content.platform}</h4>
                            <p className="text-sm text-gray-500">{content.status}</p>
                          </div>
                        </div>
                        <div className={`px-3 py-1 rounded-full text-xs font-medium ${getStatusColor(content.status)}`}>
                          {content.status}
                        </div>
                      </div>
                    
                    {content.title && (
                      <h5 className="font-medium text-gray-900 mb-3">{content.title}</h5>
                    )}
                    
                    {expandedContent?.id === content.id ? (
                      <div className="mb-4">
                        {/* Media Display - Above Content (Social Media Style) */}
                        {generatedImages[content.id] && (
                          <div className="mb-4 p-3 bg-gradient-to-r from-purple-50 to-pink-50 rounded-lg border border-purple-200">
                            <div className="flex items-center justify-between mb-2">
                              <div className="flex items-center space-x-2">
                                <h6 className="text-sm font-medium text-purple-800">Media</h6>
                                {generatedImages[content.id].is_approved ? (
                                  <span className="text-xs bg-green-100 text-green-800 px-2 py-1 rounded-full">Approved</span>
                                ) : (
                                  <span className="text-xs bg-yellow-100 text-yellow-800 px-2 py-1 rounded-full">Pending</span>
                                )}
                              </div>
                            </div>
                            <div className="relative w-full h-48 bg-gray-200 rounded-lg overflow-hidden mb-2">
                              {imageLoading.has(content.id) && (
                                <div className="absolute inset-0 flex items-center justify-center bg-gray-100">
                                  <Loader2 className="w-8 h-8 animate-spin text-gray-400" />
                                </div>
                              )}
                              
                              {isVideoFile(generatedImages[content.id].image_url) ? (
                                <video 
                                  src={generatedImages[content.id].image_url}
                                  className="w-full h-48 object-cover rounded-lg cursor-pointer hover:opacity-90 transition-opacity"
                                  controls
                                  preload="metadata"
                                  onLoadStart={() => startImageLoading(content.id)}
                                  onLoadedData={() => handleImageLoad(content.id)}
                                  onError={() => handleImageError(content.id)}
                                  onClick={() => handleImageClick(generatedImages[content.id].image_url, content.title)}
                                >
                                  Your browser does not support the video tag.
                                </video>
                              ) : (
                              <img 
                                src={getMediumThumbnailUrl(generatedImages[content.id].image_url)} 
                                alt="Generated content thumbnail" 
                                className="w-full h-48 object-cover rounded-lg cursor-pointer hover:opacity-90 transition-opacity"
                                loading="lazy"
                                onLoad={() => handleImageLoad(content.id)}
                                onError={() => handleImageError(content.id)}
                                onLoadStart={() => startImageLoading(content.id)}
                                onClick={() => handleImageClick(getFullSizeImageUrl(generatedImages[content.id].image_url), content.title)}
                                style={{
                                  opacity: imageLoading.has(content.id) ? 0 : 1,
                                  filter: imageLoading.has(content.id) ? 'blur(8px)' : 'blur(0px)',
                                  transform: imageLoading.has(content.id) ? 'scale(1.05)' : 'scale(1)',
                                  transition: 'all 0.6s ease-in-out'
                                }}
                              />
                              )}
                            </div>
                            <div className="flex items-center space-x-2">
                              {!generatedImages[content.id].is_approved && (
                                <button
                                  onClick={() => handleApproveImage(content.id)}
                                  className="text-xs bg-green-500 text-white px-3 py-1 rounded hover:bg-green-600 transition-colors"
                                >
                                  Approve Image
                                </button>
                              )}
                              <button
                                onClick={() => handleGenerateMedia(content)}
                                disabled={generatingMedia.has(content.id)}
                                className="text-xs bg-gradient-to-r from-purple-500 to-pink-500 text-white px-3 py-1 rounded hover:opacity-90 transition-colors disabled:opacity-50 flex items-center space-x-1"
                              >
                                {generatingMedia.has(content.id) ? (
                                  <>
                                    <Loader2 className="w-3 h-3 animate-spin" />
                                    <span>Regenerating...</span>
                                  </>
                                ) : (
                                  <>
                                    <Wand2 className="w-3 h-3" />
                                    <span>Regenerate</span>
                                  </>
                                )}
                              </button>
                            </div>
                          </div>
                        )}
                        
                        <p className="text-gray-700 text-sm leading-relaxed whitespace-pre-wrap mb-4">{content.content}</p>
                        
                        {/* Approve Post Button - only show for draft status in expanded view */}
                        {content.status === 'draft' && (
                          <div className="mb-4">
                            <button
                              onClick={() => handleApprovePost(content.id)}
                              className="flex items-center space-x-2 bg-green-500 text-white px-4 py-2 rounded-lg hover:bg-green-600 transition-colors"
                            >
                              <CheckCircle className="w-4 h-4" />
                              <span>Approve Post</span>
                            </button>
                          </div>
                        )}
                        
                        {/* Expanded Details */}
                        <div className="bg-gray-50 rounded-lg p-3 mb-3">
                          <div className="grid grid-cols-2 gap-3 text-xs">
                            <div>
                              <span className="font-medium text-gray-600">Scheduled:</span>
                              <p className="text-gray-800">{formatDate(content.scheduled_at)} at {formatTime(content.scheduled_at.split('T')[1])}</p>
                            </div>
                            <div>
                              <span className="font-medium text-gray-600">Status:</span>
                              <p className="text-gray-800 capitalize">{content.status}</p>
                            </div>
                            <div>
                              <span className="font-medium text-gray-600">Platform:</span>
                              <p className="text-gray-800">{content.platform}</p>
                            </div>
                            <div>
                              <span className="font-medium text-gray-600">Post Type:</span>
                              <p className="text-gray-800 capitalize">{content.post_type || 'text'}</p>
                            </div>
                          </div>
                        </div>
                        
                        {/* Hashtags - Only in expanded view */}
                    {content.hashtags && content.hashtags.length > 0 && (
                          <div className="mb-4">
                            <div className="flex items-center justify-between mb-2">
                              <span className="text-sm font-medium text-gray-600">Hashtags</span>
                            </div>
                            <div className="flex flex-wrap gap-1">
                        {content.hashtags.map((tag, index) => (
                          <span key={index} className={`text-xs ${theme.accent} ${theme.text} px-2 py-1 rounded-lg`}>
                            #{tag}
                          </span>
                        ))}
                            </div>
                      </div>
                    )}
                        
                        <button
                          onClick={() => setExpandedContent(null)}
                          className="text-xs text-purple-600 hover:text-purple-800 font-medium"
                        >
                          Show less
                        </button>
                      </div>
                    ) : (
                      <div>
                        {/* Media Placeholder - Always Show (Above Content) */}
                        <div className="mb-3 p-2 bg-gradient-to-r from-purple-50 to-pink-50 rounded-lg border border-purple-200">
                          <div className="flex items-center justify-between mb-1">
                            <div className="flex items-center space-x-1">
                              <span className="text-xs font-medium text-purple-800">Media</span>
                              {generatedImages[content.id] && (
                                generatedImages[content.id].is_approved ? (
                                  <span className="text-xs bg-green-100 text-green-800 px-1 py-0.5 rounded">✓</span>
                                ) : (
                                  <span className="text-xs bg-yellow-100 text-yellow-800 px-1 py-0.5 rounded">Pending</span>
                                )
                              )}
                            </div>
                          </div>
                          <div className="relative w-full aspect-square bg-gray-200 rounded overflow-hidden">
                            {generatedImages[content.id] ? (
                              <>
                                {/* Show placeholder while loading */}
                                {imageLoading.has(content.id) && (
                                  <div className="absolute inset-0 flex items-center justify-center bg-gray-100">
                                    <div className="w-8 h-8 bg-gray-300 rounded animate-pulse"></div>
                                  </div>
                                )}
                                {generatedImages[content.id].image_url ? (
                                  (() => {
                                    const thumbnailUrl = getSmallThumbnailUrl(generatedImages[content.id].image_url)
                                    
                                    // Check if it's a video file
                                    if (isVideoFile(generatedImages[content.id].image_url)) {
                                      console.log('🎬 Rendering video for content:', content.id)
                                      console.log('🎬 Video URL:', generatedImages[content.id].image_url)
                                      console.log('🎬 Video file extension:', generatedImages[content.id].image_url.split('.').pop())
                                      return (
                                        <video 
                                          src={generatedImages[content.id].image_url}
                                          className="w-full h-full object-cover rounded cursor-pointer hover:opacity-90 transition-opacity"
                                          controls
                                          preload="metadata"
                                          muted
                                          playsInline
                                          onClick={(e) => {
                                            e.stopPropagation()
                                            handleImageClick(generatedImages[content.id].image_url, content.title)
                                          }}
                                          onLoadStart={() => {
                                            console.log('🎬 Video loading started for content:', content.id)
                                            startImageLoading(content.id)
                                          }}
                                          onLoadedData={() => {
                                            console.log('✅ Video loaded for content:', content.id)
                                            handleImageLoad(content.id)
                                          }}
                                          onError={(e) => {
                                            console.error('❌ Video failed to load for content:', content.id)
                                            console.error('❌ Failed URL:', generatedImages[content.id].image_url)
                                            console.error('❌ Error details:', e)
                                            handleImageError(content.id)
                                          }}
                                          onCanPlay={() => {
                                            console.log('🎬 Video can play for content:', content.id)
                                          }}
                                          style={{
                                            opacity: imageLoading.has(content.id) ? 0 : 1,
                                            filter: imageLoading.has(content.id) ? 'blur(6px)' : 'blur(0px)',
                                            transform: imageLoading.has(content.id) ? 'scale(1.1)' : 'scale(1)',
                                            transition: 'all 0.5s ease-in-out'
                                          }}
                                        >
                                          Your browser does not support the video tag.
                                        </video>
                                      )
                                    }
                                    
                                    // If thumbnail URL is null (non-generated folder URL), show generate button
                                    if (!thumbnailUrl) {
                                      return (
                                        <div className="w-full h-full flex flex-col items-center justify-center bg-gray-100">
                                          <button
                                            onClick={(e) => {
                                              e.stopPropagation()
                                              handleGenerateMedia(content.id)
                                            }}
                                            className="px-3 py-2 bg-purple-600 text-white text-xs rounded hover:bg-purple-700 transition-colors"
                                          >
                                            Generate Media with AI
                                          </button>
                                        </div>
                                      )
                                    }
                                    
                                    // Show image if we have a valid Supabase thumbnail URL
                                    return (
                                      <img 
                                        src={thumbnailUrl} 
                                        alt="Content image" 
                                        className="w-full h-full object-cover rounded cursor-pointer hover:opacity-90 transition-opacity"
                                        loading="eager"
                                        onClick={() => handleImageClick(getFullSizeImageUrl(generatedImages[content.id].image_url), content.title)}
                                        onLoad={() => {
                                          console.log('✅ Image loaded for content:', content.id)
                                          handleImageLoad(content.id)
                                        }}
                                        onError={(e) => {
                                          console.error('❌ Image failed to load for content:', content.id)
                                          console.error('❌ Failed URL:', thumbnailUrl)
                                          handleImageError(content.id)
                                        }}
                                        onLoadStart={() => startImageLoading(content.id)}
                                        style={{
                                          opacity: imageLoading.has(content.id) ? 0 : 1,
                                          filter: imageLoading.has(content.id) ? 'blur(6px)' : 'blur(0px)',
                                          transform: imageLoading.has(content.id) ? 'scale(1.1)' : 'scale(1)',
                                          transition: 'all 0.5s ease-in-out'
                                        }}
                                      />
                                    )
                                  })()
                                ) : (
                                  <div className="w-full h-full flex items-center justify-center bg-gray-100 text-gray-500 text-xs">
                                    No image URL
                                  </div>
                                )}
                              </>
                            ) : (
                              /* Generate Image Button */
                              <div className="absolute inset-0 flex flex-col items-center justify-center bg-gray-100">
                                <button
                                  onClick={(e) => {
                                    e.stopPropagation()
                                    handleGenerateMedia(content)
                                  }}
                                  disabled={generatingMedia.has(content.id)}
                                  className="flex flex-col items-center space-y-2 p-4 text-gray-600 hover:text-purple-600 transition-colors disabled:opacity-50"
                                >
                                  {generatingMedia.has(content.id) ? (
                                    <>
                                      <Loader2 className="w-8 h-8 animate-spin" />
                                      <span className="text-xs font-medium">Generating...</span>
                                    </>
                                  ) : (
                                    <>
                                      <Wand2 className="w-8 h-8" />
                                      <span className="text-xs font-medium">Generate Image with AI</span>
                                    </>
                                  )}
                                </button>
                              </div>
                            )}
                          </div>
                        </div>
                        
                        <p className="text-gray-700 text-sm mb-4 line-clamp-3">{content.content}</p>
                        
                        {content.content.length > 150 && (
                          <button
                            onClick={() => handleViewContent(content)}
                            className="text-xs text-purple-600 hover:text-purple-800 font-medium"
                          >
                            Read more
                          </button>
                        )}
                      </div>
                    )}
                    
                    
                    {content.media_url && (
                      <div className="mb-4">
                        <div className="w-full h-32 bg-gray-100 rounded-lg overflow-hidden">
                          <img 
                            src={content.media_url} 
                            alt="Content media"
                            className="w-full h-full object-cover"
                          />
                        </div>
                      </div>
                    )}
                    
                    {/* Inline Icons Row */}
                    <div className="flex items-center justify-between mb-4">
                      {/* Calendar Date Display */}
                      <div className="flex items-center space-x-3">
                        <div 
                          className={`w-10 h-10 ${theme.accent} rounded-lg flex flex-col items-center justify-center ${theme.text} cursor-help`}
                          title={`Scheduled for ${formatDate(content.scheduled_at)}`}
                        >
                          <Calendar className="w-4 h-4" />
                          <span className="text-xs font-bold leading-none">
                            {new Date(content.scheduled_at).getDate()}
                          </span>
                        </div>
                        <div className="text-sm">
                          <div className={`font-medium ${theme.text}`}>
                            {new Date(content.scheduled_at).toLocaleDateString('en-US', { month: 'short' })}
                          </div>
                          <div className="text-gray-500 text-xs">
                            {new Date(content.scheduled_at).toLocaleDateString('en-US', { year: 'numeric' })}
                          </div>
                        </div>
                      </div>
                      
                      {/* Action Icons */}
                      <div className="flex items-center space-x-2 relative">
                        <div className="relative">
                          <button 
                            onClick={(e) => {
                              e.stopPropagation()
                              handleEditContent(content)
                            }}
                            onMouseEnter={() => setHoveredButton(`${content.id}-edit`)}
                            onMouseLeave={() => setHoveredButton(null)}
                            className={`p-2 ${theme.accent} hover:opacity-80 rounded-lg transition-all duration-200 ${theme.text}`}
                          >
                            <Edit className="w-4 h-4" />
                          </button>
                          {hoveredButton === `${content.id}-edit` && (
                            <div className="absolute bottom-full left-1/2 transform -translate-x-1/2 mb-2 px-2 py-1 bg-gray-900 text-white text-xs rounded whitespace-nowrap z-50">
                              Edit Post
                              <div className="absolute top-full left-1/2 transform -translate-x-1/2 w-0 h-0 border-l-4 border-r-4 border-t-4 border-transparent border-t-gray-900"></div>
                            </div>
                          )}
                        </div>
                        
                        <div className="relative">
                          <button 
                            onClick={(e) => {
                              e.stopPropagation()
                              handleGenerateMedia(content)
                            }}
                            onMouseEnter={() => setHoveredButton(`${content.id}-generate`)}
                            onMouseLeave={() => setHoveredButton(null)}
                            disabled={generatingMedia.has(content.id)}
                            className={`p-2 rounded-lg transition-all duration-200 ${
                              generatingMedia.has(content.id)
                                ? 'bg-yellow-100 text-yellow-700 cursor-not-allowed'
                                : 'bg-gradient-to-r from-purple-500 to-pink-500 text-white hover:opacity-90'
                            }`}
                          >
                            {generatingMedia.has(content.id) ? (
                              <Loader2 className="w-4 h-4 animate-spin" />
                            ) : (
                              <Wand2 className="w-4 h-4" />
                            )}
                          </button>
                          {hoveredButton === `${content.id}-generate` && (
                            <div className="absolute bottom-full left-1/2 transform -translate-x-1/2 mb-2 px-2 py-1 bg-gray-900 text-white text-xs rounded whitespace-nowrap z-50">
                              {generatingMedia.has(content.id) ? 'Generating Image with AI...' : 'Generate Image with AI'}
                              <div className="absolute top-full left-1/2 transform -translate-x-1/2 w-0 h-0 border-l-4 border-r-4 border-t-4 border-transparent border-t-gray-900"></div>
                            </div>
                          )}
                        </div>
                        
                        <div className="relative">
                          <button
                            onClick={(e) => {
                              e.stopPropagation()
                              handlePostContent(content)
                            }}
                            onMouseEnter={() => setHoveredButton(`${content.id}-post`)}
                            onMouseLeave={() => setHoveredButton(null)}
                            disabled={content.status === 'published' || postingContent.has(content.id)}
                            className={`p-2 rounded-lg transition-all duration-200 ${
                              content.status === 'published' 
                                ? 'bg-green-100 text-green-700 cursor-not-allowed' 
                                : postingContent.has(content.id)
                                ? 'bg-yellow-100 text-yellow-700 cursor-not-allowed'
                                : `${theme.iconBg} text-white hover:opacity-90`
                            }`}
                          >
                            {postingContent.has(content.id) ? (
                              <RefreshCw className="w-4 h-4 animate-spin" />
                            ) : (
                              <Share2 className="w-4 h-4" />
                            )}
                          </button>
                          {hoveredButton === `${content.id}-post` && (
                            <div className="absolute bottom-full left-1/2 transform -translate-x-1/2 mb-2 px-2 py-1 bg-gray-900 text-white text-xs rounded whitespace-nowrap z-50">
                              {content.status === 'published' ? 'Already Published' : postingContent.has(content.id) ? 'Posting...' : `Post on ${content.platform}`}
                              <div className="absolute top-full left-1/2 transform -translate-x-1/2 w-0 h-0 border-l-4 border-r-4 border-t-4 border-transparent border-t-gray-900"></div>
                            </div>
                          )}
                        </div>
                        
                        <div className="relative">
                          <button
                            onClick={(e) => {
                              e.stopPropagation()
                              setDeleteConfirm(content)
                            }}
                            onMouseEnter={() => setHoveredButton(`${content.id}-delete`)}
                            onMouseLeave={() => setHoveredButton(null)}
                            disabled={deletingContent.has(content.id)}
                            className={`p-2 rounded-lg transition-all duration-200 ${
                              deletingContent.has(content.id)
                                ? 'bg-yellow-100 text-yellow-700 cursor-not-allowed'
                                : 'bg-red-500 text-white hover:bg-red-600'
                            }`}
                          >
                            {deletingContent.has(content.id) ? (
                              <Loader2 className="w-4 h-4 animate-spin" />
                            ) : (
                              <Trash2 className="w-4 h-4" />
                            )}
                          </button>
                          {hoveredButton === `${content.id}-delete` && (
                            <div className="absolute bottom-full left-1/2 transform -translate-x-1/2 mb-2 px-2 py-1 bg-gray-900 text-white text-xs rounded whitespace-nowrap z-50">
                              {deletingContent.has(content.id) ? 'Deleting...' : 'Delete Post'}
                              <div className="absolute top-full left-1/2 transform -translate-x-1/2 w-0 h-0 border-l-4 border-r-4 border-t-4 border-transparent border-t-gray-900"></div>
                            </div>
                          )}
                        </div>
                      </div>
                    </div>
                  </div>
                  )
                })}
                </div>
              </div>
            )}
          </div>

            </>
          )}
        </div>

        {/* Footer Navigation - Only show if there are multiple dates with content */}
        {availableDates.length > 1 && (
          <div className="fixed bottom-0 left-0 right-0 bg-white border-t border-gray-200 shadow-lg z-40">
            <div className="flex items-center justify-center space-x-4 py-4 px-6">
              <button
                onClick={navigateToPreviousDate}
                disabled={currentDateIndex === 0}
                className={`flex items-center space-x-2 px-4 py-2 rounded-lg transition-all duration-200 ${
                  currentDateIndex === 0
                    ? 'bg-gray-100 text-gray-400 cursor-not-allowed'
                    : 'bg-white text-gray-700 hover:bg-gray-50 border border-gray-300 hover:border-pink-300 hover:text-pink-600 shadow-sm hover:shadow-md'
                }`}
              >
                <ChevronLeft className="w-4 h-4" />
                <span className="text-sm font-medium">Previous</span>
              </button>

              <div className="flex items-center space-x-2 px-4 py-2 bg-gray-50 rounded-lg">
                <Calendar className="w-4 h-4 text-gray-500" />
                <span className="text-sm font-medium text-gray-700">
                  {currentDateIndex + 1} of {availableDates.length}
                </span>
                <span className="text-xs text-gray-500">
                  ({new Date(selectedDate).toLocaleDateString('en-US', { 
                    month: 'short', 
                    day: 'numeric',
                    year: 'numeric'
                  })})
                </span>
              </div>

              <button
                onClick={navigateToNextDate}
                disabled={currentDateIndex === availableDates.length - 1}
                className={`flex items-center space-x-2 px-4 py-2 rounded-lg transition-all duration-200 ${
                  currentDateIndex === availableDates.length - 1
                    ? 'bg-gray-100 text-gray-400 cursor-not-allowed'
                    : 'bg-white text-gray-700 hover:bg-gray-50 border border-gray-300 hover:border-pink-300 hover:text-pink-600 shadow-sm hover:shadow-md'
                }`}
              >
                <span className="text-sm font-medium">Next</span>
                <ChevronRight className="w-4 h-4" />
              </button>
            </div>
          </div>
        )}
      </div>

      {/* Edit Modal */}
      {editingContent && (
        <div className="fixed inset-0 bg-black bg-opacity-50 flex items-center justify-center z-50">
          <div className="bg-white rounded-xl shadow-xl max-w-2xl w-full mx-4 max-h-[90vh] overflow-y-auto">
            <div className="p-6">
              <div className="flex items-center justify-between mb-6">
                <h3 className="text-xl font-semibold text-gray-900">Edit Content</h3>
                <button
                  onClick={handleCancelEdit}
                  className="text-gray-400 hover:text-gray-600"
                >
                  <svg className="w-6 h-6" fill="none" stroke="currentColor" viewBox="0 0 24 24">
                    <path strokeLinecap="round" strokeLinejoin="round" strokeWidth={2} d="M6 18L18 6M6 6l12 12" />
                  </svg>
                </button>
              </div>

              <div className="space-y-4">
                {/* Title */}
                <div>
                  <label className="block text-sm font-medium text-gray-700 mb-2">
                    Title
                  </label>
                  <input
                    type="text"
                    value={editForm.title}
                    onChange={(e) => setEditForm(prev => ({ ...prev, title: e.target.value }))}
                    className="w-full px-3 py-2 border border-gray-300 rounded-lg focus:ring-2 focus:ring-pink-500 focus:border-transparent"
                    placeholder="Enter content title"
                  />
                </div>

                {/* Content */}
                <div>
                  <label className="block text-sm font-medium text-gray-700 mb-2">
                    Content
                  </label>
                  <textarea
                    value={editForm.content}
                    onChange={(e) => setEditForm(prev => ({ ...prev, content: e.target.value }))}
                    rows={4}
                    className="w-full px-3 py-2 border border-gray-300 rounded-lg focus:ring-2 focus:ring-pink-500 focus:border-transparent"
                    placeholder="Enter content text"
                  />
                </div>

                {/* Hashtags */}
                <div>
                  <label className="block text-sm font-medium text-gray-700 mb-2">
                    Hashtags (comma-separated)
                  </label>
                  <input
                    type="text"
                    value={editForm.hashtags}
                    onChange={(e) => setEditForm(prev => ({ ...prev, hashtags: e.target.value }))}
                    className="w-full px-3 py-2 border border-gray-300 rounded-lg focus:ring-2 focus:ring-pink-500 focus:border-transparent"
                    placeholder="Enter hashtags separated by commas"
                  />
                </div>

                {/* Date and Time */}
                <div className="grid grid-cols-2 gap-4">
                  <div>
                    <label className="block text-sm font-medium text-gray-700 mb-2">
                      Scheduled Date
                    </label>
                    <input
                      type="date"
                      value={editForm.scheduled_date}
                      onChange={(e) => setEditForm(prev => ({ ...prev, scheduled_date: e.target.value }))}
                      className="w-full px-3 py-2 border border-gray-300 rounded-lg focus:ring-2 focus:ring-pink-500 focus:border-transparent"
                    />
                  </div>
                  <div>
                    <label className="block text-sm font-medium text-gray-700 mb-2">
                      Scheduled Time
                    </label>
                    <input
                      type="time"
                      value={editForm.scheduled_time}
                      onChange={(e) => setEditForm(prev => ({ ...prev, scheduled_time: e.target.value }))}
                      className="w-full px-3 py-2 border border-gray-300 rounded-lg focus:ring-2 focus:ring-pink-500 focus:border-transparent"
                    />
                  </div>
                </div>

                {/* Media Upload and Status - Two Column Layout */}
                <div className="grid grid-cols-1 md:grid-cols-2 gap-6">
                  {/* Media Upload Section - Supports both images and videos */}
                  <div>
                    <label className="block text-sm font-medium text-gray-700 mb-2">
                      Replace Media
                    </label>
                    
                    {/* Current Media Display */}
                    {generatedImages[editForm.id] && (
                      <div className="mb-4 p-3 bg-gray-50 rounded-lg">
                        <div className="flex items-center justify-between mb-2">
                          <span className="text-sm font-medium text-gray-700">Current Media:</span>
                          <span className="text-xs text-gray-500">
                            {generatedImages[editForm.id].is_approved ? 'Approved' : 'Pending'}
                          </span>
                        </div>
                        <div className="relative w-full h-32 bg-gray-200 rounded-lg overflow-hidden">
                          {imageLoading.has(editForm.id) && (
                            <div className="absolute inset-0 flex items-center justify-center bg-gray-100">
                              <Loader2 className="w-6 h-6 animate-spin text-gray-400" />
                            </div>
                          )}
                          
                          {isVideoFile(generatedImages[editForm.id].image_url) ? (
                            <video 
                              src={generatedImages[editForm.id].image_url}
                              className="w-full h-32 object-cover rounded-lg"
                              controls
                              preload="metadata"
                              onLoadStart={() => {
                                console.log('🔍 Video loading started, URL:', generatedImages[editForm.id].image_url)
                                startImageLoading(editForm.id)
                              }}
                              onLoadedData={() => handleImageLoad(editForm.id)}
                              onError={() => handleImageError(editForm.id)}
                              style={{
                                opacity: imageLoading.has(editForm.id) ? 0 : 1,
                                filter: imageLoading.has(editForm.id) ? 'blur(8px)' : 'blur(0px)',
                                transform: imageLoading.has(editForm.id) ? 'scale(1.05)' : 'scale(1)',
                                transition: 'all 0.6s ease-in-out'
                              }}
                            >
                              Your browser does not support the video tag.
                            </video>
                          ) : (
                          <img 
                            src={getMediumThumbnailUrl(generatedImages[editForm.id].image_url)} 
                              alt="Current content media" 
                            className="w-full h-32 object-cover rounded-lg"
                            loading="lazy"
                            onLoad={() => handleImageLoad(editForm.id)}
                            onError={() => handleImageError(editForm.id)}
                            onLoadStart={() => startImageLoading(editForm.id)}
                            style={{
                              opacity: imageLoading.has(editForm.id) ? 0 : 1,
                              filter: imageLoading.has(editForm.id) ? 'blur(8px)' : 'blur(0px)',
                              transform: imageLoading.has(editForm.id) ? 'scale(1.05)' : 'scale(1)',
                              transition: 'all 0.6s ease-in-out'
                            }}
                          />
                          )}
                        </div>
                      </div>
                    )}
                    
                    {/* File Upload */}
                    <div className="space-y-3">
                      <input
                        type="file"
                        accept="image/*,video/mp4,video/avi,video/mov,video/wmv,video/webm"
                        onChange={handleFileSelect}
                        className="w-full px-3 py-2 border border-gray-300 rounded-lg focus:ring-2 focus:ring-blue-500 focus:border-transparent"
                      />
                      <p className="text-xs text-gray-500">
                        Supported formats: JPG, PNG, GIF (max 10MB), MP4, AVI, MOV, WMV, WEBM (max 100MB)
                      </p>
                      
                      {/* Selected File Preview */}
                      {selectedFile && (
                        <div className="border border-gray-200 rounded-lg p-3">
                          <div className="flex items-center space-x-3">
                            {selectedFile.type.startsWith('video/') ? (
                              <Video className="w-6 h-6 text-purple-500" />
                            ) : (
                            <Image className="w-6 h-6 text-blue-500" />
                            )}
                            <div className="flex-1">
                              <p className="text-sm font-medium text-gray-900">{selectedFile.name}</p>
                              <p className="text-xs text-gray-500">
                                {(selectedFile.size / 1024 / 1024).toFixed(2)} MB
                              </p>
                            </div>
                            <button
                              onClick={() => setSelectedFile(null)}
                              className="text-gray-400 hover:text-gray-600"
                            >
                              <X className="w-4 h-4" />
                            </button>
                          </div>
                        </div>
                      )}
                      
                      {/* Upload Button */}
                      {selectedFile && (
                        <div className="space-y-2">
                          <button
                            onClick={() => {
                              console.log('🔍 Upload button clicked, editForm.id:', editForm.id)
                              handleUploadImage(editForm.id)
                            }}
                            disabled={uploadingImage.has(editForm.id)}
                            className="w-full px-4 py-2 bg-gradient-to-r from-blue-500 to-cyan-500 text-white rounded-lg hover:from-cyan-500 hover:to-blue-500 transition-all duration-300 disabled:opacity-50 flex items-center justify-center space-x-2"
                          >
                            {uploadingImage.has(editForm.id) ? (
                              <>
                                <Loader2 className="w-4 h-4 animate-spin" />
                                <span>Uploading...</span>
                              </>
                            ) : (
                              <>
                                <Upload className="w-4 h-4" />
                                <span>{selectedFile.type.startsWith('video/') ? 'Upload New Video' : 'Upload New Image'}</span>
                              </>
                            )}
                          </button>
                          
                          {/* Debug info */}
                          <div className="text-xs text-gray-500 bg-gray-50 p-2 rounded">
                            <div>API URL: {API_BASE_URL}</div>
                            <div>Post ID: {editForm.id}</div>
                            <div>File: {selectedFile?.name} ({(selectedFile?.size / 1024).toFixed(1)}KB)</div>
                          </div>
                        </div>
                      )}
                    </div>
                  </div>

                  {/* Status */}
                  <div>
                    <label className="block text-sm font-medium text-gray-700 mb-2">
                      Status
                    </label>
                    <select
                      value={editForm.status}
                      onChange={(e) => setEditForm(prev => ({ ...prev, status: e.target.value }))}
                      className="w-full px-3 py-2 border border-gray-300 rounded-lg focus:ring-2 focus:ring-pink-500 focus:border-transparent"
                    >
                      <option value="draft">Draft</option>
                      <option value="scheduled">Scheduled</option>
                      <option value="published">Published</option>
                    </select>
                  </div>
                </div>
              </div>

              {/* Action Buttons */}
              <div className="flex items-center justify-end space-x-3 mt-6 pt-6 border-t border-gray-200">
                <button
                  onClick={handleCancelEdit}
                  className="px-4 py-2 text-gray-700 bg-gray-100 rounded-lg hover:bg-gray-200 transition-colors"
                >
                  Cancel
                </button>
                <button
                  onClick={handleSaveEdit}
                  disabled={saving}
                  className="px-4 py-2 bg-gradient-to-r from-pink-500 to-purple-600 text-white rounded-lg hover:from-purple-600 hover:to-pink-500 transition-all duration-300 disabled:opacity-50 flex items-center space-x-2"
                >
                  {saving ? (
                    <>
                      <RefreshCw className="w-4 h-4 animate-spin" />
                      <span>Saving...</span>
                    </>
                  ) : (
                    <>
                      <Edit className="w-4 h-4" />
                      <span>Save Changes</span>
                    </>
                  )}
                </button>
              </div>
            </div>
          </div>
        </div>
      )}

      {/* Media Lightbox Modal */}
      {lightboxImage && (
        <div 
          className="fixed inset-0 bg-black bg-opacity-70 z-50 flex items-center justify-center p-8"
          onClick={closeLightbox}
        >
          <div className="relative max-w-4xl max-h-[80vh] w-full flex items-center justify-center">
            {/* Close button */}
            <button
              onClick={closeLightbox}
              className="absolute -top-2 -right-2 z-10 bg-white text-gray-800 p-2 rounded-full shadow-lg hover:bg-gray-100 transition-colors"
            >
              <svg className="w-5 h-5" fill="none" stroke="currentColor" viewBox="0 0 24 24">
                <path strokeLinecap="round" strokeLinejoin="round" strokeWidth={2} d="M6 18L18 6M6 6l12 12" />
              </svg>
            </button>
            
            {/* Media Container */}
            <div className="relative w-full h-full max-w-2xl max-h-[70vh] bg-white rounded-lg shadow-2xl overflow-hidden">
              {isVideoFile(lightboxImage.url) ? (
                <video
                  src={lightboxImage.url}
                  className="w-full h-full object-contain"
                  controls
                  autoPlay
                  muted
                  playsInline
                  onClick={(e) => e.stopPropagation()}
                >
                  Your browser does not support the video tag.
                </video>
              ) : (
              <img
                src={lightboxImage.url}
                alt={lightboxImage.title}
                className="w-full h-full object-contain"
                onClick={(e) => e.stopPropagation()}
              />
              )}
              
              {/* Media title */}
              {lightboxImage.title && (
                <div className="absolute bottom-0 left-0 right-0 bg-gradient-to-t from-black to-transparent text-white p-4">
                  <h3 className="text-lg font-medium">{lightboxImage.title}</h3>
                </div>
              )}
            </div>
          </div>
        </div>
      )}

      {/* Custom Content Chatbot Modal */}
      <CustomContentChatbot
        isOpen={showCustomContentChatbot}
        onClose={() => setShowCustomContentChatbot(false)}
        onContentCreated={(content) => {
          console.log('Custom content created:', content);
          // Refresh the content list
          fetchContentByDate(selectedDate);
          setShowCustomContentChatbot(false);
        }}
      />

      {/* Delete Confirmation Dialog */}
      {deleteConfirm && (
        <div className="fixed inset-0 bg-black bg-opacity-50 flex items-center justify-center z-50 p-4">
          <div className="bg-white rounded-2xl shadow-2xl max-w-md w-full mx-4 border border-gray-200">
            <div className="p-6">
              <div className="flex items-center space-x-4 mb-6">
                <div className="w-12 h-12 bg-red-100 rounded-full flex items-center justify-center">
                  <AlertTriangle className="w-6 h-6 text-red-600" />
                </div>
                <div>
                  <h3 className="font-bold text-gray-800 text-lg">Delete Post</h3>
                  <p className="text-sm text-gray-600">This action cannot be undone</p>
                </div>
              </div>
              
              <div className="mb-6">
                <p className="text-gray-700 mb-2">
                  Are you sure you want to delete this post?
                </p>
                <div className="bg-gray-50 rounded-lg p-3 border border-gray-200">
                  <p className="font-medium text-gray-800">
                    {deleteConfirm.title || 'Untitled Post'}
                  </p>
                  <p className="text-sm text-gray-600 capitalize">
                    {deleteConfirm.platform} • {deleteConfirm.status}
                  </p>
                </div>
                <p className="text-sm text-red-600 mt-2">
                  This will permanently delete the post and any associated images.
                </p>
              </div>
              
              <div className="flex gap-3">
                <button
                  onClick={() => setDeleteConfirm(null)}
                  disabled={deletingContent.has(deleteConfirm.id)}
                  className="flex-1 px-4 py-3 bg-gray-100 text-gray-700 rounded-lg hover:bg-gray-200 transition-colors disabled:opacity-50 disabled:cursor-not-allowed font-medium"
                >
                  Cancel
                </button>
                <button
                  onClick={() => handleDeleteContent(deleteConfirm)}
                  disabled={deletingContent.has(deleteConfirm.id)}
                  className="flex-1 px-4 py-3 bg-red-500 text-white rounded-lg hover:bg-red-600 transition-colors disabled:opacity-50 disabled:cursor-not-allowed font-medium flex items-center justify-center space-x-2"
                >
                  {deletingContent.has(deleteConfirm.id) ? (
                    <>
                      <Loader2 className="w-4 h-4 animate-spin" />
                      <span>Deleting...</span>
                    </>
                  ) : (
                    <>
                      <Trash2 className="w-4 h-4" />
                      <span>Delete Post</span>
                    </>
                  )}
                </button>
              </div>
            </div>
          </div>
        </div>
      )}

      {/* Post Success Notification */}
      {postNotification && (
        <div 
          className={`fixed inset-0 flex items-center justify-center z-50 transition-all duration-500 ${
            postNotification.show 
              ? 'opacity-100 scale-100' 
              : 'opacity-0 scale-95 pointer-events-none'
          }`}
          onClick={(e) => {
            // Close notification when clicking backdrop
            if (e.target === e.currentTarget) {
              console.log('Backdrop clicked, closing notification')
              handleCloseNotification()
            }
          }}
        >
          <div 
            className={`bg-white rounded-3xl shadow-2xl border-2 p-8 max-w-sm mx-4 transform transition-all duration-500 relative ${
              postNotification.show 
                ? 'translate-y-0 scale-100' 
                : 'translate-y-4 scale-95'
            }`} 
            style={{
              background: 'linear-gradient(135deg, #667eea 0%, #764ba2 100%)',
              border: '2px solid rgba(255, 255, 255, 0.2)',
              backdropFilter: 'blur(10px)',
              boxShadow: '0 25px 50px -12px rgba(0, 0, 0, 0.25), 0 0 0 1px rgba(255, 255, 255, 0.1)'
            }}
            onClick={(e) => e.stopPropagation()}
          >
            {/* Close Button */}
            <button
              onClick={(e) => {
                e.preventDefault()
                e.stopPropagation()
                console.log('X button clicked')
                handleCloseNotification()
              }}
              className="absolute top-4 right-4 w-8 h-8 bg-white/20 hover:bg-white/30 rounded-full flex items-center justify-center transition-all duration-200 backdrop-blur-sm z-50 cursor-pointer"
              style={{ zIndex: 9999 }}
            >
              <X className="w-4 h-4 text-white" />
            </button>
            
            <div className="text-center">
              
              {/* Platform Icon */}
              <div className="mb-4">
                <div className="w-16 h-16 bg-white/20 rounded-full flex items-center justify-center mx-auto backdrop-blur-sm">
                  {postNotification.platform === 'Facebook' && (
                    <Facebook className="w-8 h-8 text-white" />
                  )}
                  {postNotification.platform === 'Instagram' && (
                    <Instagram className="w-8 h-8 text-white" />
                  )}
                  {postNotification.platform === 'LinkedIn' && (
                    <Linkedin className="w-8 h-8 text-white" />
                  )}
                  {postNotification.platform === 'YouTube' && (
                    <Youtube className="w-8 h-8 text-white" />
                  )}
                </div>
              </div>
              
              {/* Success Message */}
              <h3 className="text-2xl font-bold text-white mb-2 animate-pulse">
                🎉 Woohoo!
              </h3>
              
              {/* Party Popper Animation */}
              <div className="absolute inset-0 pointer-events-none overflow-hidden">
                {/* Confetti pieces */}
                <div className="absolute top-0 left-1/4 w-2 h-2 bg-yellow-400 rounded-full animate-bounce" style={{animationDelay: '0s', animationDuration: '1s'}}></div>
                <div className="absolute top-0 right-1/4 w-2 h-2 bg-pink-400 rounded-full animate-bounce" style={{animationDelay: '0.2s', animationDuration: '1.2s'}}></div>
                <div className="absolute top-0 left-1/2 w-2 h-2 bg-blue-400 rounded-full animate-bounce" style={{animationDelay: '0.4s', animationDuration: '1.1s'}}></div>
                <div className="absolute top-0 right-1/3 w-2 h-2 bg-green-400 rounded-full animate-bounce" style={{animationDelay: '0.6s', animationDuration: '1.3s'}}></div>
                <div className="absolute top-0 left-1/3 w-2 h-2 bg-purple-400 rounded-full animate-bounce" style={{animationDelay: '0.8s', animationDuration: '1.4s'}}></div>
                
                {/* More confetti */}
                <div className="absolute top-2 left-1/5 w-1.5 h-1.5 bg-red-400 rounded-full animate-bounce" style={{animationDelay: '1s', animationDuration: '1.5s'}}></div>
                <div className="absolute top-2 right-1/5 w-1.5 h-1.5 bg-orange-400 rounded-full animate-bounce" style={{animationDelay: '1.2s', animationDuration: '1.6s'}}></div>
                <div className="absolute top-2 left-2/3 w-1.5 h-1.5 bg-cyan-400 rounded-full animate-bounce" style={{animationDelay: '1.4s', animationDuration: '1.7s'}}></div>
                <div className="absolute top-2 right-2/3 w-1.5 h-1.5 bg-indigo-400 rounded-full animate-bounce" style={{animationDelay: '1.6s', animationDuration: '1.8s'}}></div>
                
                {/* Side confetti */}
                <div className="absolute top-1/4 left-0 w-1 h-1 bg-yellow-300 rounded-full animate-bounce" style={{animationDelay: '0.5s', animationDuration: '1.2s'}}></div>
                <div className="absolute top-1/3 right-0 w-1 h-1 bg-pink-300 rounded-full animate-bounce" style={{animationDelay: '0.7s', animationDuration: '1.4s'}}></div>
                <div className="absolute top-1/2 left-0 w-1 h-1 bg-blue-300 rounded-full animate-bounce" style={{animationDelay: '0.9s', animationDuration: '1.6s'}}></div>
                <div className="absolute top-2/3 right-0 w-1 h-1 bg-green-300 rounded-full animate-bounce" style={{animationDelay: '1.1s', animationDuration: '1.8s'}}></div>
              </div>
              <p className="text-white/90 text-lg font-medium mb-1">
                Emily just posted your content to
              </p>
              <p className="text-white font-bold text-xl capitalize mb-6">
                {postNotification.platform}
              </p>
              
              {/* Success Checkmark */}
              <div className="mb-6 flex justify-center">
                <div className="w-8 h-8 bg-green-400 rounded-full flex items-center justify-center animate-pulse">
                  <CheckCircle className="w-5 h-5 text-white" />
                </div>
              </div>
              
              {/* Action Buttons */}
              {postNotification.postUrl ? (
                <div className="flex justify-center">
                  <button
                    onClick={handleGoToPost}
                    className="px-6 py-3 bg-white/20 hover:bg-white/30 text-white font-medium rounded-xl transition-all duration-200 backdrop-blur-sm flex items-center justify-center space-x-2"
                  >
                    <Share2 className="w-4 h-4" />
                    <span>Go to Post</span>
                  </button>
                </div>
              ) : (
                <div className="text-center">
                  <p className="text-white/80 text-sm">
                    Post published successfully! Check your {postNotification.platform} account.
                  </p>
                </div>
              )}
            </div>
          </div>
        </div>
      )}

    </div>
  )
}

export default ContentDashboard<|MERGE_RESOLUTION|>--- conflicted
+++ resolved
@@ -57,12 +57,8 @@
   Upload,
   X,
   CheckCircle,
-<<<<<<< HEAD
-  Trash2
-=======
   Trash2,
   AlertTriangle
->>>>>>> 39598fbf
 } from 'lucide-react'
 
 const ContentDashboard = () => {
