--- conflicted
+++ resolved
@@ -22,11 +22,8 @@
 from routers.google_connections import router as google_router
 from routers.ads import router as ads_router
 from routers.blogs import router as blogs_router
-<<<<<<< HEAD
 from routers.platform_connections import router as platform_connections_router
-=======
 from routers.custom_content import router as custom_content_router
->>>>>>> a68a972b
 
 # Load environment variables
 load_dotenv()
